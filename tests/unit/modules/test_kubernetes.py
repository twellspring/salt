--- conflicted
+++ resolved
@@ -18,13 +18,7 @@
     NO_MOCK_REASON
 )
 
-<<<<<<< HEAD
-try:
-    from salt.modules import kubernetes
-except ImportError:
-    kubernetes = False
-if not kubernetes.HAS_LIBS:
-    kubernetes = False
+from salt.modules import kubernetes
 
 
 @contextmanager
@@ -39,9 +33,6 @@
         mock_kubernetes_lib.client.configuration.cert_file = ''
         mock_kubernetes_lib.client.configuration.key_file = ''
         yield mock_kubernetes_lib
-=======
-from salt.modules import kubernetes
->>>>>>> 0398ce04
 
 
 @skipIf(NO_MOCK, NO_MOCK_REASON)
