# -*- coding: utf-8 -*-

<<<<<<< HEAD
# import Python Third Party Libs
from salttesting.mock import patch

from salt.exceptions import SaltInvocationError, CommandExecutionError
from salt.modules.boto_vpc import _maybe_set_name_tag, _maybe_set_tags

=======
# import Third Party Libs
>>>>>>> 83153354
# pylint: disable=import-error,no-name-in-module
try:
    import boto
    from boto.exception import BotoServerError

    HAS_BOTO = True
except ImportError:
    HAS_BOTO = False

try:
    from moto import mock_ec2

    HAS_MOTO = True
except ImportError:
    HAS_MOTO = False

    def mock_ec2(self):
        '''
        if the mock_ec2 function is not available due to import failure
        this replaces the decorated function with stub_function.
        Allows boto_vpc unit tests to use the @mock_ec2 decorator
        without a "NameError: name 'mock_ec2' is not defined" error.
        '''

        def stub_function(self):
            pass

        return stub_function

# Import Python libs
from distutils.version import LooseVersion  # pylint: disable=no-name-in-module
# pylint: enable=import-error

# Import Salt Libs
from salt.modules import boto_vpc

# Import Salt Testing Libs
from salttesting import skipIf, TestCase
from salttesting.mock import NO_MOCK, NO_MOCK_REASON
from salttesting.helpers import ensure_in_syspath

ensure_in_syspath('../../')

# the boto_vpc module relies on the connect_to_region() method
# which was added in boto 2.8.0
# https://github.com/boto/boto/commit/33ac26b416fbb48a60602542b4ce15dcc7029f12
required_boto_version = '2.8.0'
region = 'us-east-1'
access_key = 'GKTADJGHEIQSXMKKRBJ08H'
secret_key = 'askdjghsdfjkghWupUjasdflkdfklgjsdfjajkghs'
conn_parameters = {'region': region, 'key': access_key, 'keyid': secret_key, 'profile': {}}
cidr_block = '10.0.0.0/24'
dhcp_options_parameters = {'domain_name': 'example.com', 'domain_name_servers': ['1.2.3.4'], 'ntp_servers': ['5.6.7.8'],
                           'netbios_name_servers': ['10.0.0.1'], 'netbios_node_type': 2}
network_acl_entry_parameters = ('fake', 100, -1, 'allow', cidr_block)
dhcp_options_parameters.update(conn_parameters)


def _has_required_boto():
    '''
    Returns True/False boolean depending on if Boto is installed and correct
    version.
    '''
    if not HAS_BOTO:
        return False
    elif LooseVersion(boto.__version__) < LooseVersion(required_boto_version):
        return False
    else:
        return True


def _has_required_moto():
    '''
    Returns True/False boolean depending on if Moto is installed and correct
    version.
    '''
    if not HAS_MOTO:
        return False
    else:
        import pkg_resources

        if LooseVersion(pkg_resources.get_distribution('moto').version) < LooseVersion('0.3.7'):
            return False
        return True


class BotoVpcTestCaseBase(TestCase):
    conn = None

    def _create_vpc(self, name=None, tags=None):
        '''
        Helper function to create a test vpc
        '''
        if not self.conn:
            self.conn = boto.vpc.connect_to_region(region)

        vpc = self.conn.create_vpc(cidr_block)

        _maybe_set_name_tag(name, vpc)
        _maybe_set_tags(tags, vpc)
        return vpc

    def _create_subnet(self, vpc_id, cidr_block='10.0.0.0/25', name=None, tags=None):
        '''
        Helper function to create a test subnet
        '''
        if not self.conn:
            self.conn = boto.vpc.connect_to_region(region)

        subnet = self.conn.create_subnet(vpc_id, cidr_block)
        _maybe_set_name_tag(name, subnet)
        _maybe_set_tags(tags, subnet)
        return subnet

    def _create_dhcp_options(self, domain_name='example.com', domain_name_servers=None, ntp_servers=None,
                             netbios_name_servers=None, netbios_node_type=2):
        '''
        Helper function to create test dchp options
        '''
        if not netbios_name_servers:
            netbios_name_servers = ['10.0.0.1']
        if not ntp_servers:
            ntp_servers = ['5.6.7.8']
        if not domain_name_servers:
            domain_name_servers = ['1.2.3.4']

        if not self.conn:
            self.conn = boto.vpc.connect_to_region(region)

        return self.conn.create_dhcp_options(domain_name=domain_name, domain_name_servers=domain_name_servers,
                                             ntp_servers=ntp_servers, netbios_name_servers=netbios_name_servers,
                                             netbios_node_type=netbios_node_type)

    def _create_network_acl(self, vpc_id):
        '''
        Helper function to create test network acl
        '''
        if not self.conn:
            self.conn = boto.vpc.connect_to_region(region)

        return self.conn.create_network_acl(vpc_id)

    def _create_network_acl_entry(self, network_acl_id, rule_number, protocol, rule_action, cidr_block, egress=None,
                                  icmp_code=None, icmp_type=None, port_range_from=None, port_range_to=None):
        '''
        Helper function to create test network acl entry
        '''
        if not self.conn:
            self.conn = boto.vpc.connect_to_region(region)

        return self.conn.create_network_acl_entry(network_acl_id, rule_number, protocol, rule_action,
                                                  cidr_block,
                                                  egress=egress,
                                                  icmp_code=icmp_code, icmp_type=icmp_type,
                                                  port_range_from=port_range_from, port_range_to=port_range_to)

    def _create_route_table(self, vpc_id):
        '''
        Helper function to create a test route table
        '''
        if not self.conn:
            self.conn = boto.vpc.connect_to_region(region)

        return self.conn.create_route_table(vpc_id)


@skipIf(NO_MOCK, NO_MOCK_REASON)
@skipIf(HAS_BOTO is False, 'The boto module must be installed.')
@skipIf(HAS_MOTO is False, 'The moto module must be installed.')
@skipIf(_has_required_boto() is False, 'The boto module must be greater than'
                                       ' or equal to version {0}'
        .format(required_boto_version))
class BotoVpcTestCase(BotoVpcTestCaseBase):
    '''
    TestCase for salt.modules.boto_vpc module
    '''

    @mock_ec2
    def test_that_when_checking_if_a_vpc_exists_by_id_and_a_vpc_exists_the_vpc_exists_method_returns_true(self):
        '''
        Tests checking vpc existence via id when the vpc already exists
        '''
        vpc = self._create_vpc()

        vpc_exists = boto_vpc.exists(vpc_id=vpc.id, **conn_parameters)

        self.assertTrue(vpc_exists)

    @mock_ec2
    @skipIf(_has_required_moto() is False, 'The moto module does not support filtering vpcs.'
                                           'Added support in spulec/moto#218. Next release should solve this issue.')
    def test_that_when_checking_if_a_vpc_exists_by_id_and_a_vpc_does_not_exist_the_vpc_exists_method_returns_false(
            self):
        '''
        Tests checking vpc existence via id when the vpc does not exist
        '''
        self._create_vpc()  # Created to ensure that the filters are applied correctly
        vpc_exists = boto_vpc.exists(vpc_id='fake', **conn_parameters)

        self.assertFalse(vpc_exists)

    @mock_ec2
    def test_that_when_checking_if_a_vpc_exists_by_name_and_a_vpc_exists_the_vpc_exists_method_returns_true(self):
        '''
        Tests checking vpc existence via name when vpc exists
        '''
        self._create_vpc(name='test')

        vpc_exists = boto_vpc.exists(name='test', **conn_parameters)

        self.assertTrue(vpc_exists)

    @mock_ec2
    @skipIf(_has_required_moto() is False, 'The moto module does not support filtering vpcs.'
                                           'Added support in spulec/moto#218. Next release should solve this issue.')
    def test_that_when_checking_if_a_vpc_exists_by_name_and_a_vpc_does_not_exist_the_vpc_exists_method_returns_false(
            self):
        '''
        Tests checking vpc existence via name when vpc does not exist
        '''
        self._create_vpc()  # Created to ensure that the filters are applied correctly

        vpc_exists = boto_vpc.exists(name='test', **conn_parameters)

        self.assertFalse(vpc_exists)

    @mock_ec2
    def test_that_when_checking_if_a_vpc_exists_by_tags_and_a_vpc_exists_the_vpc_exists_method_returns_true(self):
        '''
        Tests checking vpc existence via tag when vpc exists
        '''
        self._create_vpc(tags={'test': 'testvalue'})

        vpc_exists = boto_vpc.exists(tags={'test': 'testvalue'}, **conn_parameters)

        self.assertTrue(vpc_exists)

    @mock_ec2
    @skipIf(_has_required_moto() is False, 'The moto module does not support filtering vpcs.'
                                           'Added support in spulec/moto#218. Next release should solve this issue.')
    def test_that_when_checking_if_a_vpc_exists_by_tags_and_a_vpc_does_not_exist_the_vpc_exists_method_returns_false(
            self):
        '''
        Tests checking vpc existence via tag when vpc does not exist
        '''
        self._create_vpc()  # Created to ensure that the filters are applied correctly

        vpc_exists = boto_vpc.exists(tags={'test': 'testvalue'}, **conn_parameters)

        self.assertFalse(vpc_exists)

    @mock_ec2
    def test_that_when_checking_if_a_vpc_exists_by_cidr_and_a_vpc_exists_the_vpc_exists_method_returns_true(self):
        '''
        Tests checking vpc existence via cidr when vpc exists
        '''
        self._create_vpc()

        vpc_exists = boto_vpc.exists(cidr=u'10.0.0.0/24', **conn_parameters)

        self.assertTrue(vpc_exists)

    @mock_ec2
    @skipIf(_has_required_moto() is False, 'The moto module does not support filtering vpcs.'
                                           'Added support in spulec/moto#218. Next release should solve this issue.')
    def test_that_when_checking_if_a_vpc_exists_by_cidr_and_a_vpc_does_not_exist_the_vpc_exists_method_returns_false(
            self):
        '''
        Tests checking vpc existence via cidr when vpc does not exist
        '''
        self._create_vpc()  # Created to ensure that the filters are applied correctly

        vpc_exists = boto_vpc.exists(cidr=u'10.10.10.10/24', **conn_parameters)

        self.assertFalse(vpc_exists)

    @mock_ec2
    def test_that_when_checking_if_a_vpc_exists_but_providing_no_filters_the_vpc_exists_method_raises_a_salt_invocation_error(self):
        '''
        Tests checking vpc existence when no filters are provided
        '''
        with self.assertRaisesRegexp(SaltInvocationError, 'At least on of the following must be specified: vpc id, name, cidr or tags.'):
            boto_vpc.exists(**conn_parameters)

    @mock_ec2
    def test_get_vpc_id_method_when_filtering_by_name(self):
        '''
        Tests getting vpc id when filtering by name
        '''
        vpc = self._create_vpc(name='test')

        vpc_id = boto_vpc.get_id(name='test', **conn_parameters)

        self.assertEqual(vpc.id, vpc_id)

    @mock_ec2
    def test_get_vpc_id_method_when_filtering_by_invalid_name(self):
        '''
        Tests getting vpc id when filtering by invalid name
        '''
        self._create_vpc(name='test')

        vpc_id = boto_vpc.get_id(name='test_fake', **conn_parameters)

        self.assertFalse(vpc_id)

    @mock_ec2
    def test_get_vpc_id_method_when_filtering_by_cidr(self):
        '''
        Tests getting vpc id when filtering by cidr
        '''
        vpc = self._create_vpc()

        vpc_id = boto_vpc.get_id(cidr=u'10.0.0.0/24', **conn_parameters)

        self.assertEqual(vpc.id, vpc_id)

    @mock_ec2
    def test_get_vpc_id_method_when_filtering_by_invalid_cidr(self):
        '''
        Tests getting vpc id when filtering by invalid cidr
        '''
        self._create_vpc()

        vpc_id = boto_vpc.get_id(cidr=u'10.10.10.10/24', **conn_parameters)

        self.assertFalse(vpc_id)

    @mock_ec2
    def test_get_vpc_id_method_when_filtering_by_tags(self):
        '''
        Tests getting vpc id when filtering by tags
        '''
        vpc = self._create_vpc(tags={'test': 'testvalue'})

        vpc_id = boto_vpc.get_id(tags={'test': 'testvalue'}, **conn_parameters)

        self.assertEqual(vpc.id, vpc_id)

    @mock_ec2
    def test_get_vpc_id_method_when_filtering_by_invalid_tags(self):
        '''
        Tests getting vpc id when filtering by invalid tags
        '''
        self._create_vpc(tags={'test': 'testvalue'})

        vpc_id = boto_vpc.get_id(tags={'test': 'fake-testvalue'}, **conn_parameters)

        self.assertFalse(vpc_id)

    @mock_ec2
    def test_get_vpc_id_method_when_not_providing_filters_raises_a_salt_invocation_error(self):
        '''
        Tests getting vpc id but providing no filters
        '''
        with self.assertRaisesRegexp(SaltInvocationError, 'At least on of the following must be specified: vpc id, name, cidr or tags.'):
            boto_vpc.get_id(**conn_parameters)

    @mock_ec2
    def test_get_vpc_id_method_when_more_than_one_vpc_is_matched_raises_a_salt_command_execution_error(self):
        '''
        Tests getting vpc id but providing no filters
        '''
        vpc1 = self._create_vpc(name='vpc-test1')
        vpc2 = self._create_vpc(name='vpc-test2')

        with self.assertRaisesRegexp(CommandExecutionError, 'Found more than one VPC matching the criteria.'):
            boto_vpc.get_id(cidr=u'10.0.0.0/24', **conn_parameters)

    @mock_ec2
    def test_that_when_creating_a_vpc_succeeds_the_create_vpc_method_returns_true(self):
        '''
        tests True VPC created.
        '''
        vpc_creation_result = boto_vpc.create(cidr_block, **conn_parameters)

        self.assertTrue(vpc_creation_result)

    @mock_ec2
    def test_that_when_creating_a_vpc_and_specifying_a_vpc_name_succeeds_the_create_vpc_method_returns_true(self):
        '''
        tests True VPC created.
        '''
        vpc_creation_result = boto_vpc.create(cidr_block, vpc_name='test', **conn_parameters)

        self.assertTrue(vpc_creation_result)

    @mock_ec2
    def test_that_when_creating_a_vpc_and_specifying_tags_succeeds_the_create_vpc_method_returns_true(self):
        '''
        tests True VPC created.
        '''
        vpc_creation_result = boto_vpc.create(cidr_block, tags={'test': 'value'}, **conn_parameters)

        self.assertTrue(vpc_creation_result)

    @mock_ec2
    def test_that_when_creating_a_vpc_fails_the_create_vpc_method_returns_false(self):
        '''
        tests False VPC not created.
        '''
        with patch('moto.ec2.models.VPCBackend.create_vpc', side_effect=BotoServerError(400, 'Mocked error')):
            vpc_creation_result = boto_vpc.create(cidr_block, **conn_parameters)

        self.assertFalse(vpc_creation_result)

    @mock_ec2
    def test_that_when_deleting_an_existing_vpc_the_delete_vpc_method_returns_true(self):
        '''
        Tests deleting an existing vpc
        '''
        vpc = self._create_vpc()

        vpc_deletion_result = boto_vpc.delete(vpc.id, **conn_parameters)

        self.assertTrue(vpc_deletion_result)

    @mock_ec2
    def test_that_when_deleting_a_non_existent_vpc_the_delete_vpc_method_returns_false(self):
        '''
        Tests deleting a non-existent vpc
        '''
        vpc_deletion_result = boto_vpc.delete('1234', **conn_parameters)

        self.assertFalse(vpc_deletion_result)

    @mock_ec2
    def test_that_when_describing_vpc_by_id_it_returns_the_dict_of_properties_returns_true(self):
        '''
        Tests describing parameters via vpc id if vpc exist
        '''
        vpc = self._create_vpc(name='test', tags={'test': 'testvalue'})

        describe_vpc = boto_vpc.describe(vpc_id=vpc.id, **conn_parameters)

        vpc_properties = dict(cidr_block=unicode(cidr_block),
                              is_default=None,
                              state=u'available',
                              tags={'Name': 'test', 'test': 'testvalue'},
                              dhcp_options_id=u'dopt-7a8b9c2d',
                              instance_tenancy=u'default')

        self.assertEqual(describe_vpc, vpc_properties)

    @mock_ec2
    def test_that_when_describing_vpc_by_id_it_returns_the_dict_of_properties_returns_false(self):
        '''
        Tests describing parameters via vpc id if vpc does not exist
        '''
        vpc = self._create_vpc(name='test', tags={'test': 'testvalue'})

        describe_vpc = boto_vpc.describe(vpc_id='vpc-fake', **conn_parameters)

        self.assertFalse(describe_vpc)

    @mock_ec2
    def test_that_when_describing_vpc_by_id_on_connection_error_it_returns_returns_false(self):
        '''
        Tests describing parameters failure
        '''
        vpc = self._create_vpc(name='test', tags={'test': 'testvalue'})

        with patch('moto.ec2.models.VPCBackend.get_all_vpcs',
                   side_effect=BotoServerError(400, 'Mocked error')):
            describe_vpc = boto_vpc.describe(vpc_id=vpc.id, **conn_parameters)

        self.assertFalse(describe_vpc)

    @mock_ec2
    def test_that_when_describing_vpc_but_providing_no_vpc_id_the_describe_method_raises_a_salt_invocation_error(self):
        '''
        Tests describing vpc  without vpc id
        '''
        with self.assertRaisesRegexp(SaltInvocationError,
                                     'VPC ID needs to be specified.'):
            boto_vpc.describe(vpc_id=None, **conn_parameters)


@skipIf(NO_MOCK, NO_MOCK_REASON)
@skipIf(HAS_BOTO is False, 'The boto module must be installed.')
@skipIf(HAS_MOTO is False, 'The moto module must be installed.')
@skipIf(_has_required_boto() is False, 'The boto module must be greater than'
                                       ' or equal to version {0}'
        .format(required_boto_version))
class BotoVpcSubnetsTestCase(BotoVpcTestCaseBase):
    @mock_ec2
    def test_get_subnet_association_single_subnet(self):
        '''
        tests that given multiple subnet ids in the same VPC that the VPC ID is
        returned. The test is valuable because it uses a string as an argument
        to subnets as opposed to a list.
        '''
        vpc = self._create_vpc()
        subnet = self._create_subnet(vpc.id)
        subnet_association = boto_vpc.get_subnet_association(subnets=subnet.id,
                                                             **conn_parameters)
        self.assertEqual(vpc.id, subnet_association)

    @mock_ec2
    def test_get_subnet_association_multiple_subnets_same_vpc(self):
        '''
        tests that given multiple subnet ids in the same VPC that the VPC ID is
        returned.
        '''
        vpc = self._create_vpc()
        subnet_a = self._create_subnet(vpc.id, '10.0.0.0/25')
        subnet_b = self._create_subnet(vpc.id, '10.0.0.128/25')
        subnet_association = boto_vpc.get_subnet_association([subnet_a.id, subnet_b.id],
                                                             **conn_parameters)
        self.assertEqual(vpc.id, subnet_association)

    @mock_ec2
    def test_get_subnet_association_multiple_subnets_different_vpc(self):
        '''
        tests that given multiple subnet ids in different VPCs that False is
        returned.
        '''
        vpc_a = self._create_vpc()
        vpc_b = self.conn.create_vpc(cidr_block)
        subnet_a = self._create_subnet(vpc_a.id, '10.0.0.0/24')
        subnet_b = self._create_subnet(vpc_b.id, '10.0.0.0/24')
        subnet_association = boto_vpc.get_subnet_association([subnet_a.id, subnet_b.id],
                                                            **conn_parameters)
        self.assertFalse(subnet_association)

    @mock_ec2
    def test_that_when_creating_a_subnet_succeeds_the_create_subnet_method_returns_true(self):
        '''
        Tests creating a subnet successfully
        '''
        vpc = self._create_vpc()

        subnet_creation_result = boto_vpc.create_subnet(vpc.id, '10.0.0.0/24', **conn_parameters)

        self.assertTrue(subnet_creation_result)

    @mock_ec2
    def test_that_when_creating_a_subnet_and_specifying_a_name_succeeds_the_create_subnet_method_returns_true(self):
        '''
        Tests creating a subnet successfully when specifying a name
        '''
        vpc = self._create_vpc()

        subnet_creation_result = boto_vpc.create_subnet(vpc.id, '10.0.0.0/24', subnet_name='test', **conn_parameters)

        self.assertTrue(subnet_creation_result)

    @mock_ec2
    def test_that_when_creating_a_subnet_and_specifying_tags_succeeds_the_create_subnet_method_returns_true(self):
        '''
        Tests creating a subnet successfully when specifying a tag
        '''
        vpc = self._create_vpc()

        subnet_creation_result = boto_vpc.create_subnet(vpc.id, '10.0.0.0/24', tags={'test': 'testvalue'},
                                                        **conn_parameters)

        self.assertTrue(subnet_creation_result)

    @mock_ec2
    def test_that_when_creating_a_subnet_fails_the_create_subnet_method_returns_false(self):
        '''
        Tests creating a subnet failure
        '''
        vpc = self._create_vpc()

        with patch('moto.ec2.models.SubnetBackend.create_subnet', side_effect=BotoServerError(400, 'Mocked error')):
            subnet_creation_result = boto_vpc.create_subnet(vpc.id, '10.0.0.0/24', **conn_parameters)

        self.assertFalse(subnet_creation_result)

    @mock_ec2
    def test_that_when_deleting_an_existing_subnet_the_delete_subnet_method_returns_true(self):
        '''
        Tests deleting an existing subnet
        '''
        vpc = self._create_vpc()
        subnet = self._create_subnet(vpc.id)

        subnet_deletion_result = boto_vpc.delete_subnet(subnet.id, **conn_parameters)

        self.assertTrue(subnet_deletion_result)

    @mock_ec2
    def test_that_when_deleting_a_non_existent_subnet_the_delete_vpc_method_returns_false(self):
        '''
        Tests deleting a subnet that doesn't exist
        '''
        subnet_deletion_result = boto_vpc.delete_subnet('1234', **conn_parameters)

        self.assertFalse(subnet_deletion_result)

    @mock_ec2
    def test_that_when_checking_if_a_subnet_exists_by_id_the_subnet_exists_method_returns_true(self):
        '''
        Tests checking if a subnet exists when it does exist
        '''
        vpc = self._create_vpc()
        subnet = self._create_subnet(vpc.id)

        subnet_exists_result = boto_vpc.subnet_exists(subnet_id=subnet.id, **conn_parameters)

        self.assertTrue(subnet_exists_result)

    @mock_ec2
    def test_that_when_a_subnet_does_not_exist_the_subnet_exists_method_returns_false(self):
        '''
        Tests checking if a subnet exists which doesn't exist
        '''
        subnet_exists_result = boto_vpc.subnet_exists('fake', **conn_parameters)

        self.assertFalse(subnet_exists_result)

    @mock_ec2
    @skipIf(_has_required_moto() is False, 'The moto module does not support filtering by tags. '
                                           'Added support in spulec/moto#218. Next release should solve this issue.')
    def test_that_when_checking_if_a_subnet_exists_by_name_the_subnet_exists_method_returns_true(self):
        '''
        Tests checking subnet existence by name
        '''
        vpc = self._create_vpc()
        self._create_subnet(vpc.id, name='test')

        subnet_exists_result = boto_vpc.subnet_exists(name='test', **conn_parameters)

        self.assertTrue(subnet_exists_result)

    @mock_ec2
    @skipIf(_has_required_moto() is False, 'The moto module does not support filtering by tags. '
                                           'Added support in spulec/moto#218. Next release should solve this issue.')
    def test_that_when_checking_if_a_subnet_exists_by_name_the_subnet_does_not_exist_the_subnet_method_returns_false(self):
        '''
        Tests checking subnet existence by name when it doesn't exist
        '''
        vpc = self._create_vpc()
        self._create_subnet(vpc.id)

        subnet_exists_result = boto_vpc.subnet_exists(name='test', **conn_parameters)

        self.assertFalse(subnet_exists_result)

    @mock_ec2
    @skipIf(_has_required_moto() is False, 'The moto module does not support filtering by tags. '
                                           'Added support in spulec/moto#218. Next release should solve this issue.')
    def test_that_when_checking_if_a_subnet_exists_by_tags_the_subnet_exists_method_returns_true(self):
        '''
        Tests checking subnet existence by tag
        '''
        vpc = self._create_vpc()
        self._create_subnet(vpc.id, tags={'test': 'testvalue'})

        subnet_exists_result = boto_vpc.subnet_exists(tags={'test': 'testvalue'}, **conn_parameters)

        self.assertTrue(subnet_exists_result)

    @mock_ec2
    @skipIf(_has_required_moto() is False, 'The moto module does not support filtering by tags. '
                                           'Added support in spulec/moto#218. Next release should solve this issue.')
    def test_that_when_checking_if_a_subnet_exists_by_tags_the_subnet_does_not_exist_the_subnet_method_returns_false(self):
        '''
        Tests checking subnet existence by tag when subnet doesn't exist
        '''
        vpc = self._create_vpc()
        self._create_subnet(vpc.id)

        subnet_exists_result = boto_vpc.subnet_exists(tags={'test': 'testvalue'}, **conn_parameters)

        self.assertFalse(subnet_exists_result)

    @mock_ec2
    def test_that_when_checking_if_a_subnet_exists_but_providing_no_filters_the_subnet_exists_method_raises_a_salt_invocation_error(self):
        '''
        Tests checking subnet existence without any filters
        '''
        with self.assertRaisesRegexp(SaltInvocationError, 'At least on of the following must be specified: subnet id, name or tags.'):
            boto_vpc.subnet_exists(**conn_parameters)


@skipIf(NO_MOCK, NO_MOCK_REASON)
@skipIf(HAS_BOTO is False, 'The boto module must be installed.')
@skipIf(HAS_MOTO is False, 'The moto module must be installed.')
@skipIf(_has_required_boto() is False, 'The boto module must be greater than'
                                       ' or equal to version {0}'
        .format(required_boto_version))
@skipIf(_has_required_moto() is False, 'The moto module has a bug in creating DHCP options which is fixed '
                                       'in spulec/moto#214. Next release should solve this issue.')
class BotoVpcDHCPOptionsTestCase(BotoVpcTestCaseBase):
    @mock_ec2
    def test_that_when_creating_dhcp_options_succeeds_the_create_dhcp_options_method_returns_true(self):
        '''
        Tests creating dhcp options successfully
        '''
        dhcp_options_creation_result = boto_vpc.create_dhcp_options(**dhcp_options_parameters)

        self.assertTrue(dhcp_options_creation_result)

    @mock_ec2
    def test_that_when_creating_dhcp_options_and_specifying_a_name_succeeds_the_create_dhcp_options_method_returns_true(
            self):
        '''
        Tests creating dchp options with name successfully
        '''
        dhcp_options_creation_result = boto_vpc.create_dhcp_options(dhcp_options_name='test',
                                                                    **dhcp_options_parameters)

        self.assertTrue(dhcp_options_creation_result)

    @mock_ec2
    def test_that_when_creating_dhcp_options_and_specifying_tags_succeeds_the_create_dhcp_options_method_returns_true(
            self):
        '''
        Tests creating dchp options with tag successfully
        '''
        dhcp_options_creation_result = boto_vpc.create_dhcp_options(tags={'test': 'testvalue'},
                                                                    **dhcp_options_parameters)

        self.assertTrue(dhcp_options_creation_result)

    @mock_ec2
    def test_that_when_creating_dhcp_options_fails_the_create_dhcp_options_method_returns_false(self):
        '''
        Tests creating dhcp options failure
        '''
        with patch('moto.ec2.models.DHCPOptionsSetBackend.create_dhcp_options',
                   side_effect=BotoServerError(400, 'Mocked error')):
            dhcp_options_creation_result = boto_vpc.create_dhcp_options(**dhcp_options_parameters)

        self.assertFalse(dhcp_options_creation_result)

    @mock_ec2
    def test_that_when_associating_an_existing_dhcp_options_set_to_an_existing_vpc_the_associate_dhcp_options_method_returns_true(
            self):
        '''
        Tests associating existing dchp options successfully
        '''
        vpc = self._create_vpc()
        dhcp_options = self._create_dhcp_options()

        dhcp_options_association_result = boto_vpc.associate_dhcp_options_to_vpc(dhcp_options.id, vpc.id,
                                                                                 **conn_parameters)

        self.assertTrue(dhcp_options_association_result)

    @mock_ec2
    def test_that_when_associating_a_non_existent_dhcp_options_set_to_an_existing_vpc_the_associate_dhcp_options_method_returns_true(
            self):
        '''
        Tests associating non-existanct dhcp options successfully
        '''
        vpc = self._create_vpc()

        dhcp_options_association_result = boto_vpc.associate_dhcp_options_to_vpc('fake', vpc.id, **conn_parameters)

        self.assertFalse(dhcp_options_association_result)

    @mock_ec2
    def test_that_when_associating_an_existing_dhcp_options_set_to_a_non_existent_vpc_the_associate_dhcp_options_method_returns_false(
            self):
        '''
        Tests associating existing dhcp options to non-existance vpc
        '''
        dhcp_options = self._create_dhcp_options()

        dhcp_options_association_result = boto_vpc.associate_dhcp_options_to_vpc(dhcp_options.id, 'fake',
                                                                                 **conn_parameters)

        self.assertFalse(dhcp_options_association_result)

    @mock_ec2
    def test_that_when_creating_and_associating_dhcp_options_set_to_an_existing_vpc_succeeds_the_associate_new_dhcp_options_method_returns_true(
            self):
        '''
        Tests creation/association of dchp options to an existing vpc successfully
        '''
        vpc = self._create_vpc()

        dhcp_creation_and_association_result = boto_vpc.associate_new_dhcp_options_to_vpc(vpc.id,
                                                                                          **dhcp_options_parameters)

        self.assertTrue(dhcp_creation_and_association_result)

    @mock_ec2
    def test_that_when_creating_and_associating_dhcp_options_set_to_an_existing_vpc_fails_creating_the_dhcp_options_the_associate_new_dhcp_options_method_returns_false(
            self):
        '''
        Tests creation failure during creation/association of dchp options to an existing vpc
        '''
        vpc = self._create_vpc()

        with patch('moto.ec2.models.DHCPOptionsSetBackend.create_dhcp_options',
                   side_effect=BotoServerError(400, 'Mocked error')):
            dhcp_creation_and_association_result = boto_vpc.associate_new_dhcp_options_to_vpc(vpc.id,
                                                                                              **dhcp_options_parameters)

        self.assertFalse(dhcp_creation_and_association_result)

    @mock_ec2
    def test_that_when_creating_and_associating_dhcp_options_set_to_an_existing_vpc_fails_associating_the_dhcp_options_the_associate_new_dhcp_options_method_returns_false(
            self):
        '''
        Tests association failure during creation/association of dchp options to existing vpc
        '''
        vpc = self._create_vpc()

        with patch('moto.ec2.models.DHCPOptionsSetBackend.associate_dhcp_options',
                   side_effect=BotoServerError(400, 'Mocked error')):
            dhcp_creation_and_association_result = boto_vpc.associate_new_dhcp_options_to_vpc(vpc.id,
                                                                                              **dhcp_options_parameters)

        self.assertFalse(dhcp_creation_and_association_result)

    @mock_ec2
    def test_that_when_creating_and_associating_dhcp_options_set_to_a_non_existent_vpc_the_dhcp_options_the_associate_new_dhcp_options_method_returns_false(
            self):
        '''
        Tests creation/association of dhcp options to non-existant vpc
        '''
        dhcp_creation_and_association_result = boto_vpc.associate_new_dhcp_options_to_vpc('fake',
                                                                                          **dhcp_options_parameters)

        self.assertFalse(dhcp_creation_and_association_result)

    @mock_ec2
    def test_that_when_dhcp_options_exists_the_dhcp_options_exists_method_returns_true(self):
        '''
        Tests existence of dhcp options successfully
        '''
        dhcp_options = self._create_dhcp_options()

        dhcp_options_exists_result = boto_vpc.dhcp_options_exists(dhcp_options.id, **conn_parameters)

        self.assertTrue(dhcp_options_exists_result)

    @mock_ec2
    def test_that_when_dhcp_options_do_not_exist_the_dhcp_options_exists_method_returns_false(self):
        '''
        Tests existence of dhcp options failure
        '''
        dhcp_options_exists_result = boto_vpc.dhcp_options_exists('fake', **conn_parameters)

        self.assertFalse(dhcp_options_exists_result)

    @mock_ec2
    def test_that_when_checking_if_dhcp_options_exists_but_providing_no_filters_the_dhcp_options_exists_method_raises_a_salt_invocation_error(self):
        '''
        Tests checking dhcp option existence with no filters
        '''
        with self.assertRaisesRegexp(SaltInvocationError, 'At least on of the following must be specified: dhcp options id, name or tags.'):
            boto_vpc.dhcp_options_exists(**conn_parameters)


@skipIf(NO_MOCK, NO_MOCK_REASON)
@skipIf(HAS_BOTO is False, 'The boto module must be installed.')
@skipIf(HAS_MOTO is False, 'The moto module must be installed.')
@skipIf(_has_required_boto() is False, 'The boto module must be greater than'
                                       ' or equal to version {0}'
        .format(required_boto_version))
class BotoVpcNetworkACLTestCase(BotoVpcTestCaseBase):
    @mock_ec2
    @skipIf(True, 'Moto has not implemented this feature. Skipping for now.')
    def test_that_when_creating_network_acl_for_an_existing_vpc_the_create_network_acl_method_returns_true(self):
        '''
        Tests creation of network acl with existing vpc
        '''
        vpc = self._create_vpc()

        network_acl_creation_result = boto_vpc.create_network_acl(vpc.id, **conn_parameters)

        self.assertTrue(network_acl_creation_result)

    @mock_ec2
    @skipIf(True, 'Moto has not implemented this feature. Skipping for now.')
    def test_that_when_creating_network_acl_for_an_existing_vpc_and_specifying_a_name_the_create_network_acl_method_returns_true(
            self):
        '''
        Tests creation of network acl via name with an existing vpc
        '''
        vpc = self._create_vpc()

        network_acl_creation_result = boto_vpc.create_network_acl(vpc.id, network_acl_name='test', **conn_parameters)

        self.assertTrue(network_acl_creation_result)

    @mock_ec2
    @skipIf(True, 'Moto has not implemented this feature. Skipping for now.')
    def test_that_when_creating_network_acl_for_an_existing_vpc_and_specifying_tags_the_create_network_acl_method_returns_true(
            self):
        '''
        Tests creation of network acl via tags with an existing vpc
        '''
        vpc = self._create_vpc()

        network_acl_creation_result = boto_vpc.create_network_acl(vpc.id, tags={'test': 'testvalue'}, **conn_parameters)

        self.assertTrue(network_acl_creation_result)

    @mock_ec2
    @skipIf(True, 'Moto has not implemented this feature. Skipping for now.')
    def test_that_when_creating_network_acl_for_a_non_existent_vpc_the_create_network_acl_method_returns_false(self):
        '''
        Tests creation of network acl with a non-existant vpc
        '''
        network_acl_creation_result = boto_vpc.create_network_acl('fake', **conn_parameters)

        self.assertFalse(network_acl_creation_result)

    @mock_ec2
    @skipIf(True, 'Moto has not implemented this feature. Skipping for now.')
    def test_that_when_creating_network_acl_fails_the_create_network_acl_method_returns_false(self):
        '''
        Tests creation of network acl failure
        '''
        vpc = self._create_vpc()

        with patch('moto.ec2.models.NetworkACLBackend.create_network_acl',
                   side_effect=BotoServerError(400, 'Mocked error')):
            network_acl_creation_result = boto_vpc.create_network_acl(vpc.id, **conn_parameters)

        self.assertFalse(network_acl_creation_result)

    @mock_ec2
    @skipIf(True, 'Moto has not implemented this feature. Skipping for now.')
    def test_that_when_deleting_an_existing_network_acl_the_delete_network_acl_method_returns_true(self):
        '''
        Tests deletion of existing network acl successfully
        '''
        vpc = self._create_vpc()
        network_acl = self._create_network_acl(vpc.id)

        network_acl_deletion_result = boto_vpc.delete_network_acl(network_acl.id, **conn_parameters)

        self.assertTrue(network_acl_deletion_result)

    @mock_ec2
    @skipIf(True, 'Moto has not implemented this feature. Skipping for now.')
    def test_that_when_deleting_a_non_existent_network_acl_the_delete_network_acl_method_returns_false(self):
        '''
        Tests deleting a non-existent network acl
        '''
        network_acl_deletion_result = boto_vpc.delete_network_acl('fake', **conn_parameters)

        self.assertFalse(network_acl_deletion_result)

    @mock_ec2
    @skipIf(True, 'Moto has not implemented this feature. Skipping for now.')
    def test_that_when_a_network_acl_exists_the_network_acl_exists_method_returns_true(self):
        '''
        Tests existence of network acl
        '''
        vpc = self._create_vpc()
        network_acl = self._create_network_acl(vpc.id)

        network_acl_deletion_result = boto_vpc.network_acl_exists(network_acl.id, **conn_parameters)

        self.assertTrue(network_acl_deletion_result)

    @mock_ec2
    @skipIf(True, 'Moto has not implemented this feature. Skipping for now.')
    def test_that_when_a_network_acl_does_not_exist_the_network_acl_exists_method_returns_false(self):
        '''
        Tests checking network acl does not exist
        '''
        network_acl_deletion_result = boto_vpc.network_acl_exists('fake', **conn_parameters)

        self.assertFalse(network_acl_deletion_result)

    @mock_ec2
    def test_that_when_checking_if_network_acl_exists_but_providing_no_filters_the_network_acl_exists_method_raises_a_salt_invocation_error(self):
        '''
        Tests checking existence of network acl with no filters
        '''
        with self.assertRaisesRegexp(
                SaltInvocationError,
                'At least on of the following must be specified: dhcp options id, name or tags.'
        ):
            boto_vpc.dhcp_options_exists(**conn_parameters)

    @mock_ec2
    @skipIf(True, 'Moto has not implemented this feature. Skipping for now.')
    def test_that_when_creating_a_network_acl_entry_successfully_the_create_network_acl_entry_method_returns_true(self):
        '''
        Tests creating network acl successfully
        '''
        vpc = self._create_vpc()
        network_acl = self._create_network_acl(vpc.id)

        network_acl_entry_creation_result = boto_vpc.create_network_acl_entry(network_acl.id,
                                                                              *network_acl_entry_parameters,
                                                                              **conn_parameters)

        self.assertTrue(network_acl_entry_creation_result)

    @mock_ec2
    @skipIf(True, 'Moto has not implemented this feature. Skipping for now.')
    def test_that_when_creating_a_network_acl_entry_for_a_non_existent_network_acl_the_create_network_acl_entry_method_returns_false(
            self):
        '''
        Tests creating network acl entry for non-existent network acl
        '''
        network_acl_entry_creation_result = boto_vpc.create_network_acl_entry(*network_acl_entry_parameters,
                                                                              **conn_parameters)

        self.assertFalse(network_acl_entry_creation_result)

    @mock_ec2
    @skipIf(True, 'Moto has not implemented this feature. Skipping for now.')
    def test_that_when_replacing_a_network_acl_entry_successfully_the_replace_network_acl_entry_method_returns_true(
            self):
        '''
        Tests replacing network acl entry successfully
        '''
        vpc = self._create_vpc()
        network_acl = self._create_network_acl(vpc.id)
        self._create_network_acl_entry(network_acl.id, *network_acl_entry_parameters)

        network_acl_entry_creation_result = boto_vpc.replace_network_acl_entry(network_acl.id,
                                                                               *network_acl_entry_parameters,
                                                                               **conn_parameters)

        self.assertTrue(network_acl_entry_creation_result)

    @mock_ec2
    @skipIf(True, 'Moto has not implemented this feature. Skipping for now.')
    def test_that_when_replacing_a_network_acl_entry_for_a_non_existent_network_acl_the_replace_network_acl_entry_method_returns_false(
            self):
        '''
        Tests replacing a network acl entry for a non-existent network acl
        '''
        network_acl_entry_creation_result = boto_vpc.create_network_acl_entry(*network_acl_entry_parameters,
                                                                              **conn_parameters)

        self.assertFalse(network_acl_entry_creation_result)

    @mock_ec2
    @skipIf(True, 'Moto has not implemented this feature. Skipping for now.')
    def test_that_when_deleting_an_existing_network_acl_entry_the_delete_network_acl_entry_method_returns_true(self):
        '''
        Tests deleting existing network acl entry successfully
        '''
        vpc = self._create_vpc()
        network_acl = self._create_network_acl(vpc.id)
        network_acl_entry = self._create_network_acl_entry(network_acl.id, *network_acl_entry_parameters)

        network_acl_entry_deletion_result = boto_vpc.delete_network_acl_entry(network_acl_entry.id, 100,
                                                                              **conn_parameters)

        self.assertTrue(network_acl_entry_deletion_result)

    @mock_ec2
    @skipIf(True, 'Moto has not implemented this feature. Skipping for now.')
    def test_that_when_deleting_a_non_existent_network_acl_entry_the_delete_network_acl_entry_method_returns_false(
            self):
        '''
        Tests deleting a non-existent network acl entry
        '''
        network_acl_entry_deletion_result = boto_vpc.delete_network_acl_entry('fake', 100,
                                                                              **conn_parameters)

        self.assertFalse(network_acl_entry_deletion_result)

    @mock_ec2
    @skipIf(True, 'Moto has not implemented this feature. Skipping for now.')
    def test_that_when_associating_an_existing_network_acl_to_an_existing_subnet_the_associate_network_acl_method_returns_true(
            self):
        '''
        Tests association of existing network acl to existing subnet successfully
        '''
        vpc = self._create_vpc()
        network_acl = self._create_network_acl(vpc.id)
        subnet = self._create_subnet(vpc.id)

        network_acl_association_result = boto_vpc.associate_network_acl_to_subnet(network_acl.id, subnet.id,
                                                                                  **conn_parameters)

        self.assertTrue(network_acl_association_result)

    @mock_ec2
    @skipIf(True, 'Moto has not implemented this feature. Skipping for now.')
    def test_that_when_associating_a_non_existent_network_acl_to_an_existing_subnet_the_associate_network_acl_method_returns_false(
            self):
        '''
        Tests associating a non-existent network acl to existing subnet failure
        '''
        vpc = self._create_vpc()
        subnet = self._create_subnet(vpc.id)

        network_acl_association_result = boto_vpc.associate_network_acl_to_subnet('fake', subnet.id,
                                                                                  **conn_parameters)

        self.assertFalse(network_acl_association_result)

    @mock_ec2
    @skipIf(True, 'Moto has not implemented this feature. Skipping for now.')
    def test_that_when_associating_an_existing_network_acl_to_a_non_existent_subnet_the_associate_network_acl_method_returns_false(
            self):
        '''
        Tests associating an existing network acl to a non-existent subnet
        '''
        vpc = self._create_vpc()
        network_acl = self._create_network_acl(vpc.id)

        network_acl_association_result = boto_vpc.associate_network_acl_to_subnet(network_acl.id, 'fake',
                                                                                  **conn_parameters)

        self.assertFalse(network_acl_association_result)

    @mock_ec2
    @skipIf(True, 'Moto has not implemented this feature. Skipping for now.')
    def test_that_when_creating_and_associating_a_network_acl_to_a_subnet_succeeds_the_associate_new_network_acl_to_subnet_method_returns_true(
            self):
        '''
        Tests creating/associating a network acl to a subnet to a new network
        '''
        vpc = self._create_vpc()
        subnet = self._create_subnet(vpc.id)

        network_acl_creation_and_association_result = boto_vpc.associate_new_network_acl_to_subnet(vpc.id, subnet.id,
                                                                                                   **conn_parameters)

        self.assertTrue(network_acl_creation_and_association_result)

    @mock_ec2
    @skipIf(True, 'Moto has not implemented this feature. Skipping for now.')
    def test_that_when_creating_and_associating_a_network_acl_to_a_subnet_and_specifying_a_name_succeeds_the_associate_new_network_acl_to_subnet_method_returns_true(
            self):
        '''
        Tests creation/association of a network acl to subnet via name successfully
        '''
        vpc = self._create_vpc()
        subnet = self._create_subnet(vpc.id)

        network_acl_creation_and_association_result = boto_vpc.associate_new_network_acl_to_subnet(vpc.id, subnet.id,
                                                                                                   network_acl_name='test',
                                                                                                   **conn_parameters)

        self.assertTrue(network_acl_creation_and_association_result)

    @mock_ec2
    @skipIf(True, 'Moto has not implemented this feature. Skipping for now.')
    def test_that_when_creating_and_associating_a_network_acl_to_a_subnet_and_specifying_tags_succeeds_the_associate_new_network_acl_to_subnet_method_returns_true(
            self):
        '''
        Tests creating/association of a network acl to a subnet via tag successfully
        '''
        vpc = self._create_vpc()
        subnet = self._create_subnet(vpc.id)

        network_acl_creation_and_association_result = boto_vpc.associate_new_network_acl_to_subnet(vpc.id, subnet.id,
                                                                                                   tags={
                                                                                                       'test': 'testvalue'},
                                                                                                   **conn_parameters)

        self.assertTrue(network_acl_creation_and_association_result)

    @mock_ec2
    @skipIf(True, 'Moto has not implemented this feature. Skipping for now.')
    def test_that_when_creating_and_associating_a_network_acl_to_a_non_existent_subnet_the_associate_new_network_acl_to_subnet_method_returns_false(
            self):
        '''
        Tests creation/association of a network acl to a non-existent vpc
        '''
        vpc = self._create_vpc()

        network_acl_creation_and_association_result = boto_vpc.associate_new_network_acl_to_subnet(vpc.id, 'fake',
                                                                                                   **conn_parameters)

        self.assertFalse(network_acl_creation_and_association_result)

    @mock_ec2
    @skipIf(True, 'Moto has not implemented this feature. Skipping for now.')
    def test_that_when_creating_and_associating_a_network_acl_to_a_non_existent_vpc_the_associate_new_network_acl_to_subnet_method_returns_false(
            self):
        '''
        Tests creation/association of network acl to a non-existent subnet
        '''
        vpc = self._create_vpc()
        subnet = self._create_subnet(vpc.id)

        network_acl_creation_and_association_result = boto_vpc.associate_new_network_acl_to_subnet('fake', subnet.id,
                                                                                                   **conn_parameters)

        self.assertFalse(network_acl_creation_and_association_result)

    @mock_ec2
    @skipIf(True, 'Moto has not implemented this feature. Skipping for now.')
    def test_that_when_disassociating_network_acl_succeeds_the_disassociate_network_acl_method_should_return_true(self):
        '''
        Tests disassociation of network acl success
        '''
        vpc = self._create_vpc()
        subnet = self._create_subnet(vpc.id)

        dhcp_disassociate_result = boto_vpc.disassociate_network_acl(subnet.id, vpc_id=vpc.id, **conn_parameters)

        self.assertTrue(dhcp_disassociate_result)

    @mock_ec2
    @skipIf(True, 'Moto has not implemented this feature. Skipping for now.')
    def test_that_when_disassociating_network_acl_for_a_non_existent_vpc_the_disassociate_network_acl_method_should_return_false(
            self):
        '''
        Tests disassociation of network acl from non-existent vpc
        '''
        vpc = self._create_vpc()
        subnet = self._create_subnet(vpc.id)

        dhcp_disassociate_result = boto_vpc.disassociate_network_acl(subnet.id, vpc_id='fake', **conn_parameters)

        self.assertFalse(dhcp_disassociate_result)

    @mock_ec2
    @skipIf(True, 'Moto has not implemented this feature. Skipping for now.')
    def test_that_when_disassociating_network_acl_for_a_non_existent_subnet_the_disassociate_network_acl_method_should_return_false(
            self):
        '''
        Tests disassociation of network acl from non-existent subnet
        '''
        vpc = self._create_vpc()

        dhcp_disassociate_result = boto_vpc.disassociate_network_acl('fake', vpc_id=vpc.id, **conn_parameters)

        self.assertFalse(dhcp_disassociate_result)


@skipIf(NO_MOCK, NO_MOCK_REASON)
@skipIf(HAS_BOTO is False, 'The boto module must be installed.')
@skipIf(HAS_MOTO is False, 'The moto module must be installed.')
@skipIf(_has_required_boto() is False, 'The boto module must be greater than'
                                       ' or equal to version {0}'
        .format(required_boto_version))
class BotoVpcRouteTablesTestCase(BotoVpcTestCaseBase):
    @mock_ec2
    @skipIf(True, 'Moto has not implemented this feature. Skipping for now.')
    def test_that_when_creating_a_route_table_succeeds_the_create_route_table_method_returns_true(self):
        '''
        Tests creating route table successfully
        '''
        vpc = self._create_vpc()

        route_table_creation_result = boto_vpc.create_route_table(vpc.id, **conn_parameters)

        self.assertTrue(route_table_creation_result)

    @mock_ec2
    @skipIf(True, 'Moto has not implemented this feature. Skipping for now.')
    def test_that_when_creating_a_route_table_on_a_non_existent_vpc_the_create_route_table_method_returns_false(self):
        '''
        Tests creating route table on a non-existent vpc
        '''
        route_table_creation_result = boto_vpc.create_route_table('fake', **conn_parameters)

        self.assertTrue(route_table_creation_result)

    @mock_ec2
    @skipIf(True, 'Moto has not implemented this feature. Skipping for now.')
    def test_that_when_deleting_a_route_table_succeeds_the_delete_route_table_method_returns_true(self):
        '''
        Tests deleting route table successfully
        '''
        vpc = self._create_vpc()
        route_table = self._create_route_table(vpc.id)

        route_table_deletion_result = boto_vpc.delete_route_table(route_table.id, **conn_parameters)

        self.assertTrue(route_table_deletion_result)

    @mock_ec2
    @skipIf(True, 'Moto has not implemented this feature. Skipping for now.')
    def test_that_when_deleting_a_non_existent_route_table_the_delete_route_table_method_returns_false(self):
        '''
        Tests deleting non-existent route table
        '''
        route_table_deletion_result = boto_vpc.delete_route_table('fake', **conn_parameters)

        self.assertFalse(route_table_deletion_result)

    @mock_ec2
    @skipIf(True, 'Moto has not implemented this feature. Skipping for now.')
    def test_that_when_route_table_exists_the_route_table_exists_method_returns_true(self):
        '''
        Tests existence of route table success
        '''
        vpc = self._create_vpc()
        route_table = self._create_route_table(vpc.id)

        route_table_existence_result = boto_vpc.route_table_exists(route_table.id, **conn_parameters)

        self.assertTrue(route_table_existence_result)

    @mock_ec2
    @skipIf(True, 'Moto has not implemented this feature. Skipping for now.')
    def test_that_when_route_table_does_not_exist_the_route_table_exists_method_returns_false(self):
        '''
        Tests existence of route table failure
        '''
        route_table_existence_result = boto_vpc.route_table_exists('fake', **conn_parameters)

        self.assertFalse(route_table_existence_result)

    @mock_ec2
    def test_that_when_checking_if_a_route_table_exists_but_providing_no_filters_the_route_table_exists_method_raises_a_salt_invocation_error(self):
        '''
        Tests checking route table without filters
        '''
        with self.assertRaisesRegexp(
                SaltInvocationError,
                'At least on of the following must be specified: dhcp options id, name or tags.'
        ):
            boto_vpc.dhcp_options_exists(**conn_parameters)

    @mock_ec2
    @skipIf(True, 'Moto has not implemented this feature. Skipping for now.')
    def test_that_when_associating_a_route_table_succeeds_the_associate_route_table_method_should_return_the_association_id(
            self):
        '''
        Tests associating route table successfully
        '''
        vpc = self._create_vpc()
        subnet = self._create_subnet(vpc.id)
        route_table = self._create_route_table(vpc.id)

        association_id = boto_vpc.associate_route_table(route_table.id, subnet.id, **conn_parameters)

        self.assertTrue(association_id)

    @mock_ec2
    @skipIf(True, 'Moto has not implemented this feature. Skipping for now.')
    def test_that_when_associating_a_route_table_with_a_non_existent_route_table_the_associate_route_table_method_should_return_false(
            self):
        '''
        Tests associating of route table to non-existent route table
        '''
        vpc = self._create_vpc()
        subnet = self._create_subnet(vpc.id)

        association_id = boto_vpc.associate_route_table('fake', subnet.id, **conn_parameters)

        self.assertFalse(association_id)

    @mock_ec2
    @skipIf(True, 'Moto has not implemented this feature. Skipping for now.')
    def test_that_when_associating_a_route_table_with_a_non_existent_subnet_the_associate_route_table_method_should_return_false(
            self):
        '''
        Tests associating of route table with non-existent subnet
        '''
        vpc = self._create_vpc()
        route_table = self._create_route_table(vpc.id)

        association_id = boto_vpc.associate_route_table(route_table.id, 'fake', **conn_parameters)

        self.assertFalse(association_id)

    @mock_ec2
    @skipIf(True, 'Moto has not implemented this feature. Skipping for now.')
    def test_that_when_disassociating_a_route_table_succeeds_the_disassociate_route_table_method_should_return_true(
            self):
        '''
        Tests disassociation of a route
        '''
        vpc = self._create_vpc()
        subnet = self._create_subnet(vpc.id)
        route_table = self._create_route_table(vpc.id)

        association_id = self._associate_route_table(route_table.id, subnet.id)

        dhcp_disassociate_result = boto_vpc.disassociate_route_table(association_id, **conn_parameters)

        self.assertTrue(dhcp_disassociate_result)

    @mock_ec2
    @skipIf(True, 'Moto has not implemented this feature. Skipping for now.')
    def test_that_when_creating_a_route_succeeds_the_create_route_method_should_return_true(self):
        '''
        Tests successful creation of a route
        '''
        vpc = self._create_vpc()
        route_table = self._create_route_table(vpc.id)

        route_creation_result = boto_vpc.create_route(route_table.id, cidr_block, **conn_parameters)

        self.assertTrue(route_creation_result)

    @mock_ec2
    @skipIf(True, 'Moto has not implemented this feature. Skipping for now.')
    def test_that_when_creating_a_route_with_a_non_existent_route_table_the_create_route_method_should_return_false(
            self):
        '''
        Tests creation of route on non-existent route table
        '''
        route_creation_result = boto_vpc.create_route('fake', cidr_block, **conn_parameters)

        self.assertFalse(route_creation_result)

    @mock_ec2
    @skipIf(True, 'Moto has not implemented this feature. Skipping for now.')
    def test_that_when_deleting_a_route_succeeds_the_delete_route_method_should_return_true(self):
        '''
        Tests deleting route from route table
        '''
        vpc = self._create_vpc()
        route_table = self._create_route_table(vpc.id)

        route_deletion_result = boto_vpc.delete_route(route_table.id, cidr_block, **conn_parameters)

        self.assertTrue(route_deletion_result)

    @mock_ec2
    @skipIf(True, 'Moto has not implemented this feature. Skipping for now.')
    def test_that_when_deleting_a_route_with_a_non_existent_route_table_the_delete_route_method_should_return_false(
            self):
        '''
        Tests deleting route from a non-existent route table
        '''
        route_deletion_result = boto_vpc.delete_route('fake', cidr_block, **conn_parameters)

        self.assertFalse(route_deletion_result)

    @mock_ec2
    @skipIf(True, 'Moto has not implemented this feature. Skipping for now.')
    def test_that_when_replacing_a_route_succeeds_the_replace_route_method_should_return_true(self):
        '''
        Tests replacing route successfully
        '''
        vpc = self._create_vpc()
        route_table = self._create_route_table(vpc.id)

        route_replacing_result = boto_vpc.replace_route(route_table.id, cidr_block, **conn_parameters)

        self.assertTrue(route_replacing_result)

    @mock_ec2
    @skipIf(True, 'Moto has not implemented this feature. Skipping for now.')
    def test_that_when_replacing_a_route_with_a_non_existent_route_table_the_replace_route_method_should_return_false(
            self):
        '''
        Tests replacing a route when the route table doesn't exist
        '''
        route_replacing_result = boto_vpc.replace_route('fake', cidr_block, **conn_parameters)

        self.assertFalse(route_replacing_result)


if __name__ == '__main__':
    from integration import run_tests  # pylint: disable=import-error
    run_tests(BotoVpcTestCase, needs_daemon=False)<|MERGE_RESOLUTION|>--- conflicted
+++ resolved
@@ -1,15 +1,7 @@
 # -*- coding: utf-8 -*-
 
-<<<<<<< HEAD
-# import Python Third Party Libs
+# import Third Party Libs
 from salttesting.mock import patch
-
-from salt.exceptions import SaltInvocationError, CommandExecutionError
-from salt.modules.boto_vpc import _maybe_set_name_tag, _maybe_set_tags
-
-=======
-# import Third Party Libs
->>>>>>> 83153354
 # pylint: disable=import-error,no-name-in-module
 try:
     import boto
@@ -45,6 +37,8 @@
 
 # Import Salt Libs
 from salt.modules import boto_vpc
+from salt.exceptions import SaltInvocationError, CommandExecutionError
+from salt.modules.boto_vpc import _maybe_set_name_tag, _maybe_set_tags
 
 # Import Salt Testing Libs
 from salttesting import skipIf, TestCase
