--- conflicted
+++ resolved
@@ -5,12 +5,8 @@
     ~~~~~~~~~~~~~~~~~~~~~~~~~~~~
 '''
 # Import Python libs
-<<<<<<< HEAD
 from __future__ import absolute_import, unicode_literals, print_function
-=======
-from __future__ import absolute_import
 import os
->>>>>>> b548a3e7
 
 # Import Salt Testing libs
 from tests.support.case import ModuleCase
