# -*- coding: utf-8 -*-
'''
    :codeauthor: :email:`Pedro Algarvio (pedro@algarvio.me)`


    tests.integration.shell.call
    ~~~~~~~~~~~~~~~~~~~~~~~~~~~~
'''

# Import python libs
from __future__ import absolute_import
import getpass
import os
import sys
import re
import shutil
from datetime import datetime
import logging

# Import Salt Testing libs
from tests.support.case import ShellCase
from tests.support.unit import skipIf
from tests.support.paths import FILES, TMP
from tests.support.mixins import ShellCaseCommonTestsMixin
from tests.support.helpers import destructiveTest
from tests.integration.utils import testprogram

# Import salt libs
<<<<<<< HEAD
import salt.utils.files
import salt.utils.yaml
from salt.ext import six
=======
import salt.utils
import salt.utils.files
import salt.ext.six as six
>>>>>>> 95586678

log = logging.getLogger(__name__)

_PKG_TARGETS = {
    'Arch': ['python2-django', 'libpng'],
    'Debian': ['python-plist', 'apg'],
    'RedHat': ['xz-devel', 'zsh-html'],
    'FreeBSD': ['aalib', 'pth'],
    'SUSE': ['aalib', 'python-pssh']
}
_PKGS_INSTALLED = set()


class CallTest(ShellCase, testprogram.TestProgramCase, ShellCaseCommonTestsMixin):

    _call_binary_ = 'salt-call'

    def test_default_output(self):
        out = self.run_call('-l quiet test.fib 3')

        expect = ['local:',
                  '    - 2']
        self.assertEqual(expect, out[:-1])

    def test_text_output(self):
        out = self.run_call('-l quiet --out txt test.fib 3')

        expect = [
            'local: (2'
        ]

        self.assertEqual(''.join(expect), ''.join(out).rsplit(",", 1)[0])

    def test_json_out_indent(self):
        out = self.run_call('test.ping -l quiet --out=json --out-indent=-1')
        self.assertIn('"local": true', ''.join(out))

        out = self.run_call('test.ping -l quiet --out=json --out-indent=0')
        self.assertIn('"local": true', ''.join(out))

        out = self.run_call('test.ping -l quiet --out=json --out-indent=1')
        self.assertIn('"local": true', ''.join(out))

    def test_local_sls_call(self):
        fileroot = os.path.join(FILES, 'file', 'base')
        out = self.run_call('--file-root {0} --local state.sls saltcalllocal'.format(fileroot))
        self.assertIn('Name: test.echo', ''.join(out))
        self.assertIn('Result: True', ''.join(out))
        self.assertIn('hello', ''.join(out))
        self.assertIn('Succeeded: 1', ''.join(out))

    @destructiveTest
    @skipIf(True, 'Skipping due to off the wall failures and hangs on most os\'s. Will re-enable when fixed.')
    @skipIf(sys.platform.startswith('win'), 'This test does not apply on Win')
    @skipIf(getpass.getuser() == 'root', 'Requires root to test pkg.install')
    def test_local_pkg_install(self):
        '''
        Test to ensure correct output when installing package
        '''
        get_os_family = self.run_call('--local grains.get os_family')
        pkg_targets = _PKG_TARGETS.get(get_os_family[1].strip(), [])
        check_pkg = self.run_call('--local pkg.list_pkgs')
        for pkg in pkg_targets:
            if pkg not in str(check_pkg):
                out = self.run_call('--local pkg.install {0}'.format(pkg))
                self.assertIn('local:    ----------', ''.join(out))
                self.assertIn('{0}:        ----------'.format(pkg), ''.join(out))
                self.assertIn('new:', ''.join(out))
                self.assertIn('old:', ''.join(out))
                _PKGS_INSTALLED.add(pkg)
            else:
                log.debug('The pkg: {0} is already installed on the machine'.format(pkg))

    @skipIf(sys.platform.startswith('win'), 'This test does not apply on Win')
    def test_user_delete_kw_output(self):
        ret = self.run_call('-l quiet -d user.delete')
        self.assertIn(
            'salt \'*\' user.delete name remove=True force=True',
            ''.join(ret)
        )

    def test_salt_documentation_too_many_arguments(self):
        '''
        Test to see if passing additional arguments shows an error
        '''
        data = self.run_call('-d virtualenv.create /tmp/ve', catch_stderr=True)
        self.assertIn('You can only get documentation for one method at one time', '\n'.join(data[1]))

    def test_issue_6973_state_highstate_exit_code(self):
        '''
        If there is no tops/master_tops or state file matches
        for this minion, salt-call should exit non-zero if invoked with
        option --retcode-passthrough
        '''
        src = os.path.join(FILES, 'file/base/top.sls')
        dst = os.path.join(FILES, 'file/base/top.sls.bak')
        shutil.move(src, dst)
        expected_comment = 'No states found for this minion'
        try:
            stdout, retcode = self.run_call(
                '-l quiet --retcode-passthrough state.highstate',
                with_retcode=True
            )
        finally:
            shutil.move(dst, src)
        self.assertIn(expected_comment, ''.join(stdout))
        self.assertNotEqual(0, retcode)

    @skipIf(sys.platform.startswith('win'), 'This test does not apply on Win')
    @skipIf(True, 'to be re-enabled when #23623 is merged')
    def test_return(self):
        self.run_call('cmd.run "echo returnTOmaster"')
        jobs = [a for a in self.run_run('jobs.list_jobs')]

        self.assertTrue(True in ['returnTOmaster' in j for j in jobs])
        # lookback jid
        first_match = [(i, j)
                       for i, j in enumerate(jobs)
                       if 'returnTOmaster' in j][0]
        jid, idx = None, first_match[0]
        while idx > 0:
            jid = re.match("([0-9]+):", jobs[idx])
            if jid:
                jid = jid.group(1)
                break
            idx -= 1
        assert idx > 0
        assert jid
        master_out = [
            a for a in self.run_run('jobs.lookup_jid {0}'.format(jid))
        ]
        self.assertTrue(True in ['returnTOmaster' in a for a in master_out])

    @skipIf(sys.platform.startswith('win'), 'This test does not apply on Win')
    def test_issue_2731_masterless(self):
        root_dir = os.path.join(TMP, 'issue-2731')
        config_dir = os.path.join(root_dir, 'conf')
        minion_config_file = os.path.join(config_dir, 'minion')
        logfile = os.path.join(root_dir, 'minion_test_issue_2731')

        if not os.path.isdir(config_dir):
            os.makedirs(config_dir)

        with salt.utils.files.fopen(self.get_config_file_path('master')) as fhr:
            master_config = salt.utils.yaml.safe_load(fhr)

        master_root_dir = master_config['root_dir']
        this_minion_key = os.path.join(
            master_root_dir, 'pki', 'master', 'minions', 'minion_test_issue_2731'
        )

        minion_config = {
            'id': 'minion_test_issue_2731',
            'master': 'localhost',
            'master_port': 64506,
            'root_dir': master_root_dir,
            'pki_dir': 'pki',
            'cachedir': 'cachedir',
            'sock_dir': 'minion_sock',
            'open_mode': True,
            'log_file': logfile,
            'log_level': 'quiet',
            'log_level_logfile': 'info',
            'transport': self.master_opts['transport'],
        }
        try:
            # Remove existing logfile
            if os.path.isfile(logfile):
                os.unlink(logfile)

            start = datetime.now()
            # Let's first test with a master running

            with salt.utils.files.fopen(minion_config_file, 'w') as fh_:
                salt.utils.yaml.safe_dump(minion_config, fh_, default_flow_style=False)
            ret = self.run_script(
                'salt-call',
                '--config-dir {0} cmd.run "echo foo"'.format(
                    config_dir
                )
            )
            try:
                self.assertIn('local:', ret)
            except AssertionError:
                if os.path.isfile(minion_config_file):
                    os.unlink(minion_config_file)
                # Let's remove our key from the master
                if os.path.isfile(this_minion_key):
                    os.unlink(this_minion_key)

                raise

            # Calculate the required timeout, since next will fail.
            # I needed this because after many attempts, I was unable to catch:
            #   WARNING: Master hostname: salt not found. Retrying in 30 seconds
            ellapsed = datetime.now() - start
            timeout = ellapsed.seconds + 3

            # Now let's remove the master configuration
            minion_config.pop('master')
            minion_config.pop('master_port')
            with salt.utils.files.fopen(minion_config_file, 'w') as fh_:
                salt.utils.yaml.safe_dump(minion_config, fh_, default_flow_style=False)

            out = self.run_script(
                'salt-call',
                '--config-dir {0} cmd.run "echo foo"'.format(
                    config_dir
                ),
                timeout=timeout,
            )

            try:
                self.assertIn(
                    'Process took more than {0} seconds to complete. '
                    'Process Killed!'.format(timeout),
                    out
                )
            except AssertionError:
                if os.path.isfile(minion_config_file):
                    os.unlink(minion_config_file)
                # Let's remove our key from the master
                if os.path.isfile(this_minion_key):
                    os.unlink(this_minion_key)

                raise

            # Should work with --local
            ret = self.run_script(
                'salt-call',
                '--config-dir {0} --local cmd.run "echo foo"'.format(
                    config_dir
                ),
                timeout=60
            )
            try:
                self.assertIn('local:', ret)
            except AssertionError:
                if os.path.isfile(minion_config_file):
                    os.unlink(minion_config_file)
                # Let's remove our key from the master
                if os.path.isfile(this_minion_key):
                    os.unlink(this_minion_key)
                raise

            # Should work with local file client
            minion_config['file_client'] = 'local'
            with salt.utils.files.fopen(minion_config_file, 'w') as fh_:
                salt.utils.yaml.safe_dump(minion_config, fh_, default_flow_style=False)
            ret = self.run_script(
                'salt-call',
                '--config-dir {0} cmd.run "echo foo"'.format(
                    config_dir
                ),
                timeout=60
            )
            self.assertIn('local:', ret)
        finally:
            if os.path.isfile(minion_config_file):
                os.unlink(minion_config_file)
            # Let's remove our key from the master
            if os.path.isfile(this_minion_key):
                os.unlink(this_minion_key)

    def test_issue_7754(self):
        old_cwd = os.getcwd()
        config_dir = os.path.join(TMP, 'issue-7754')
        if not os.path.isdir(config_dir):
            os.makedirs(config_dir)

        os.chdir(config_dir)

        with salt.utils.files.fopen(self.get_config_file_path('minion'), 'r') as fh_:
            minion_config = salt.utils.yaml.safe_load(fh_)
            minion_config['log_file'] = 'file:///dev/log/LOG_LOCAL3'
            with salt.utils.files.fopen(os.path.join(config_dir, 'minion'), 'w') as fh_:
                salt.utils.yaml.safe_dump(minion_config, fh_, default_flow_style=False)
        ret = self.run_script(
            'salt-call',
            '--config-dir {0} cmd.run "echo foo"'.format(
                config_dir
            ),
            timeout=60,
            catch_stderr=True,
            with_retcode=True
        )
        try:
            self.assertIn('local:', ret[0])
            self.assertFalse(os.path.isdir(os.path.join(config_dir, 'file:')))
        except AssertionError:
            # We now fail when we're unable to properly set the syslog logger
            self.assertIn(
                'Failed to setup the Syslog logging handler', '\n'.join(ret[1])
            )
            self.assertEqual(ret[2], 2)
        finally:
            self.chdir(old_cwd)
            if os.path.isdir(config_dir):
                shutil.rmtree(config_dir)

    def test_issue_15074_output_file_append(self):
        output_file_append = os.path.join(TMP, 'issue-15074')
        try:
            # Let's create an initial output file with some data
            _ = self.run_script(
                'salt-call',
                '-c {0} --output-file={1} test.versions'.format(
                    self.get_config_dir(),
                    output_file_append
                ),
                catch_stderr=True,
                with_retcode=True
            )

            with salt.utils.files.fopen(output_file_append) as ofa:
                output = ofa.read()

            self.run_script(
                'salt-call',
                '-c {0} --output-file={1} --output-file-append test.versions'.format(
                    self.get_config_dir(),
                    output_file_append
                ),
                catch_stderr=True,
                with_retcode=True
            )
            with salt.utils.files.fopen(output_file_append) as ofa:
                self.assertEqual(ofa.read(), output + output)
        finally:
            if os.path.exists(output_file_append):
                os.unlink(output_file_append)

    def test_issue_14979_output_file_permissions(self):
        output_file = os.path.join(TMP, 'issue-14979')
        with salt.utils.files.set_umask(0o077):
            try:
                # Let's create an initial output file with some data
                self.run_script(
                    'salt-call',
                    '-c {0} --output-file={1} -g'.format(
                        self.get_config_dir(),
                        output_file
                    ),
                    catch_stderr=True,
                    with_retcode=True
                )
                stat1 = os.stat(output_file)

                # Let's change umask
                os.umask(0o777)  # pylint: disable=blacklisted-function

                self.run_script(
                    'salt-call',
                    '-c {0} --output-file={1} --output-file-append -g'.format(
                        self.get_config_dir(),
                        output_file
                    ),
                    catch_stderr=True,
                    with_retcode=True
                )
                stat2 = os.stat(output_file)
                self.assertEqual(stat1.st_mode, stat2.st_mode)
                # Data was appeneded to file
                self.assertTrue(stat1.st_size < stat2.st_size)

                # Let's remove the output file
                os.unlink(output_file)

                # Not appending data
                self.run_script(
                    'salt-call',
                    '-c {0} --output-file={1} -g'.format(
                        self.get_config_dir(),
                        output_file
                    ),
                    catch_stderr=True,
                    with_retcode=True
                )
                stat3 = os.stat(output_file)
                # Mode must have changed since we're creating a new log file
                self.assertNotEqual(stat1.st_mode, stat3.st_mode)
            finally:
                if os.path.exists(output_file):
                    os.unlink(output_file)

    @skipIf(sys.platform.startswith('win'), 'This test does not apply on Win')
    def test_42116_cli_pillar_override(self):
        ret = self.run_call(
            'state.apply issue-42116-cli-pillar-override '
            'pillar=\'{"myhost": "localhost"}\''
        )
        for line in ret:
            line = line.lstrip()
            if line == 'Comment: Command "ping -c 2 localhost" run':
                # Successful test
                break
        else:
            log.debug('salt-call output:\n\n%s', '\n'.join(ret))
            self.fail('CLI pillar override not found in pillar data')

    def test_pillar_items_masterless(self):
        '''
        Test to ensure we get expected output
        from pillar.items with salt-call
        '''
        get_items = self.run_call('pillar.items', local=True)
        exp_out = ['        - Lancelot', '        - Galahad', '        - Bedevere',
                   '    monty:', '        python']
        for out in exp_out:
            self.assertIn(out, get_items)

    def tearDown(self):
        '''
        Teardown method to remove installed packages
        '''
        user = ''
        user_info = self.run_call('--local grains.get username')
        if user_info and isinstance(user_info, (list, tuple)) and isinstance(user_info[-1], six.string_types):
            user = user_info[-1].strip()
        if user == 'root':
            for pkg in _PKGS_INSTALLED:
                _ = self.run_call('--local pkg.remove {0}'.format(pkg))
        super(CallTest, self).tearDown()

    # pylint: disable=invalid-name
    def test_exit_status_unknown_argument(self):
        '''
        Ensure correct exit status when an unknown argument is passed to salt-call.
        '''

        call = testprogram.TestProgramSaltCall(
            name='unknown_argument',
            parent_dir=self._test_dir,
        )
        # Call setup here to ensure config and script exist
        call.setup()
        stdout, stderr, status = call.run(
            args=['--unknown-argument'],
            catch_stderr=True,
            with_retcode=True,
        )
        self.assert_exit_status(
            status, 'EX_USAGE',
            message='unknown argument',
            stdout=stdout, stderr=stderr
        )

    def test_masterless_highstate(self):
        '''
        test state.highstate in masterless mode
        '''
        ret = self.run_call('state.highstate', local=True)

        destpath = os.path.join(TMP, 'testfile')
        exp_out = ['    Function: file.managed', '      Result: True',
                   '          ID: {0}'.format(destpath)]

        for out in exp_out:
            self.assertIn(out, ret)

        self.assertTrue(os.path.exists(destpath))

    def test_exit_status_correct_usage(self):
        '''
        Ensure correct exit status when salt-call starts correctly.
        '''

        call = testprogram.TestProgramSaltCall(
            name='correct_usage',
            parent_dir=self._test_dir,
        )
        # Call setup here to ensure config and script exist
        call.setup()
        stdout, stderr, status = call.run(
            args=['--local', 'test.true'],
            catch_stderr=True,
            with_retcode=True,
        )
        self.assert_exit_status(
            status, 'EX_OK',
            message='correct usage',
            stdout=stdout, stderr=stderr
        )<|MERGE_RESOLUTION|>--- conflicted
+++ resolved
@@ -26,15 +26,9 @@
 from tests.integration.utils import testprogram
 
 # Import salt libs
-<<<<<<< HEAD
 import salt.utils.files
 import salt.utils.yaml
 from salt.ext import six
-=======
-import salt.utils
-import salt.utils.files
-import salt.ext.six as six
->>>>>>> 95586678
 
 log = logging.getLogger(__name__)
 
