# -*- coding: utf-8 -*-
'''
Create ssh executor system
'''
# Import python libs
from __future__ import print_function
import copy
import getpass
import json
import logging
import multiprocessing
import subprocess
import hashlib
import tarfile
import os
import re
import time
import yaml
import uuid

# Import salt libs
import salt.client.ssh.shell
import salt.client.ssh.wrapper
import salt.config
import salt.exceptions
import salt.exitcodes
import salt.log
import salt.loader
import salt.minion
import salt.roster
import salt.state
import salt.utils
import salt.utils.args
import salt.utils.event
import salt.utils.atomicfile
import salt.utils.thin
import salt.utils.verify
from salt._compat import string_types
from salt.utils import is_windows

try:
    import zmq
    HAS_ZMQ = True
except ImportError:
    HAS_ZMQ = False

# The directory where salt thin is deployed
DEFAULT_THIN_DIR = '/tmp/.%%USER%%_salt'

# RSTR is just a delimiter to distinguish the beginning of salt STDOUT
# and STDERR.  There is no special meaning.  Messages prior to RSTR in
# stderr and stdout are either from SSH or from the shim.
#
# RSTR on both stdout and stderr:
#    no errors in SHIM - output after RSTR is from salt
# No RSTR in stderr, RSTR in stdout:
#    no errors in SSH_SH_SHIM, but SHIM commands for salt master are after
#    RSTR in stdout
# No RSTR in stderr, no RSTR in stdout:
#    Failure in SHIM
# RSTR in stderr, No RSTR in stdout:
#    Undefined behavior
RSTR = '_edbc7885e4f9aac9b83b35999b68d015148caf467b78fa39c05f669c0ff89878'

# The regex to find RSTR in output - Must be on an output line by itself
# NOTE - must use non-grouping match groups or output splitting will fail.
RSTR_RE = r'(?:^|\r?\n)' + RSTR + '(?:\r?\n|$)'

# METHODOLOGY:
#
#   1) Make the _thinnest_ /bin/sh shim (SSH_SH_SHIM) to find the python
#      interpreter and get it invoked
#   2) Once a qualified python is found start it with the SSH_PY_SHIM
#   3) The shim is converted to a single semicolon seperated line, so
#      some constructs are needed to keep it clean.

# NOTE:
#   * SSH_SH_SHIM is generic and can be used to load+exec *any* python
#     script on the target.
#   * SSH_PY_SHIM is in a separate file rather than stuffed in a string
#     in salt/client/ssh/__init__.py - this makes testing *easy* because
#     it can be invoked directly.
#   * SSH_PY_SHIM is base64 encoded and formatted into the SSH_SH_SHIM
#     string.  This makes the python script "armored" so that it can
#     all be passed in the SSH command and will not need special quoting
#     (which likely would be impossibe to do anyway)
#   * The formatted SSH_SH_SHIM with the SSH_PY_SHIM payload is a bit
#     big (~7.5k).  If this proves problematic for an SSH command we
#     might try simply invoking "/bin/sh -s" and passing the formatted
#     SSH_SH_SHIM on SSH stdin.

# NOTE: there are two passes of formatting:
# 1) Substitute in static values
#   - EX_THIN_PYTHON_OLD  - exit code if a suitable python is not found
# 2) Substitute in instance-specific commands
#   - DEBUG       - enable shim debugging (any non-zero string enables)
#   - SUDO        - load python and execute as root (any non-zero string enables)
#   - SSH_PY_CODE - base64-encoded python code to execute
#   - SSH_PY_ARGS - arguments to pass to python code

# This shim generically loads python code . . . and *no* more.
# - Uses /bin/sh for maximum compatibility - then jumps to
#   python for ultra-maximum compatibility.
#
# 1. Identify a suitable python
# 2. Jump to python

SSH_SH_SHIM = r''' /bin/sh -c 'set -e
set -u
DEBUG="{{DEBUG}}"
if [ -n "$DEBUG" ]
then set -x
fi
SUDO=""
if [ -n "{{SUDO}}" ]
then SUDO="sudo "
fi
EX_PYTHON_OLD={EX_THIN_PYTHON_OLD}
PYTHON_CMDS="python27 python2.7 python26 python2.6 python2 python"
for py_cmd in $PYTHON_CMDS
do if "$py_cmd" -c "import sys; sys.exit(not sys.hexversion >= 0x02060000);" >/dev/null 2>&1
then py_cmd_path=`"$py_cmd" -c "import sys; print sys.executable;"`
exec $SUDO "$py_cmd_path" -c "exec \"{{SSH_PY_CODE}}\".replace(\"_\", \"\n\").decode(\"base64\")"
exit 0
else continue
fi
done
echo "ERROR: Unable to locate appropriate python command" >&2
exit $EX_PYTHON_OLD' '''.format(
    EX_THIN_PYTHON_OLD=salt.exitcodes.EX_THIN_PYTHON_OLD,
)

if not is_windows():
    shim_file = os.path.join(os.path.dirname(__file__), 'ssh_py_shim.py')
    if not os.path.exists(shim_file):
        # On esky builds we only have the .pyc file
        shim_file += "c"
    with open(shim_file) as ssh_py_shim:
        SSH_PY_SHIM = ssh_py_shim.read()

log = logging.getLogger(__name__)


class SSH(object):
    '''
    Create an SSH execution system
    '''
    def __init__(self, opts):
        pull_sock = os.path.join(opts['sock_dir'], 'master_event_pull.ipc')
        if os.path.isfile(pull_sock) and HAS_ZMQ:
            self.event = salt.utils.event.get_event(
                    'master',
                    opts['sock_dir'],
                    opts['transport'],
                    opts=opts,
                    listen=False)
        else:
            self.event = None
        self.opts = opts
        self.opts['_ssh_version'] = ssh_version()
        self.tgt_type = self.opts['selected_target_option'] \
                if self.opts['selected_target_option'] else 'glob'
        self.roster = salt.roster.Roster(opts, opts.get('roster'))
        self.targets = self.roster.targets(
                self.opts['tgt'],
                self.tgt_type)
        priv = self.opts.get(
                'ssh_priv',
                os.path.join(
                    self.opts['pki_dir'],
                    'ssh',
                    'salt-ssh.rsa'
                    )
                )
        if not os.path.isfile(priv):
            try:
                salt.client.ssh.shell.gen_key(priv)
            except OSError:
                raise salt.exceptions.SaltClientError('salt-ssh could not be run because it could not generate keys.\n\nYou can probably resolve this by executing this script with increased permissions via sudo or by running as root.\nYou could also use the \'-c\' option to supply a configuration directory that you have permissions to read and write to.')
        self.defaults = {
            'user': self.opts.get(
                'ssh_user',
                salt.config.DEFAULT_MASTER_OPTS['ssh_user']
            ),
            'port': self.opts.get(
                'ssh_port',
                salt.config.DEFAULT_MASTER_OPTS['ssh_port']
            ),
            'passwd': self.opts.get(
                'ssh_passwd',
                salt.config.DEFAULT_MASTER_OPTS['ssh_passwd']
            ),
            'priv': priv,
            'timeout': self.opts.get(
                'ssh_timeout',
                salt.config.DEFAULT_MASTER_OPTS['ssh_timeout']
            ) + self.opts.get(
                'timeout',
                salt.config.DEFAULT_MASTER_OPTS['timeout']
            ),
            'sudo': self.opts.get(
                'ssh_sudo',
                salt.config.DEFAULT_MASTER_OPTS['ssh_sudo']
            ),
        }
        self.serial = salt.payload.Serial(opts)
        self.returners = salt.loader.returners(self.opts, {})
        self.fsclient = salt.fileclient.FSClient(self.opts)
        self.mods = mod_data(self.fsclient)

    def get_pubkey(self):
        '''
        Return the key string for the SSH public key
        '''
        priv = self.opts.get(
                'ssh_priv',
                os.path.join(
                    self.opts['pki_dir'],
                    'ssh',
                    'salt-ssh.rsa'
                    )
                )
        pub = '{0}.pub'.format(priv)
        with open(pub, 'r') as fp_:
            return '{0} rsa root@master'.format(fp_.read().split()[1])

    def key_deploy(self, host, ret):
        '''
        Deploy the SSH key if the minions don't auth
        '''
        if not isinstance(ret[host], dict):
            if self.opts.get('ssh_key_deploy'):
                target = self.targets[host]
                if 'passwd' in target:
                    self._key_deploy_run(host, target, False)
            return ret
        if ret[host].get('stderr', '').count('Permission denied'):
            target = self.targets[host]
            # permission denied, attempt to auto deploy ssh key
            print(('Permission denied for host {0}, do you want to deploy '
                   'the salt-ssh key? (password required):').format(host))
            deploy = raw_input('[Y/n] ')
            if deploy.startswith(('n', 'N')):
                return ret
            target['passwd'] = getpass.getpass(
                    'Password for {0}@{1}: '.format(target['user'], host)
                )
            return self._key_deploy_run(host, target, True)
        return ret

    def _key_deploy_run(self, host, target, re_run=True):
        '''
        The ssh-copy-id routine
        '''
        argv = [
            'ssh.set_auth_key',
            target.get('user', 'root'),
            self.get_pubkey(),
        ]

        single = Single(
                self.opts,
                argv,
                host,
                mods=self.mods,
                fsclient=self.fsclient,
                **target)
        if salt.utils.which('ssh-copy-id'):
            # we have ssh-copy-id, use it!
            stdout, stderr, retcode = single.shell.copy_id()
        else:
            stdout, stderr, retcode = single.run()
        if re_run:
            target.pop('passwd')
            single = Single(
                    self.opts,
                    self.opts['argv'],
                    host,
                    mods=self.mods,
                    fsclient=self.fsclient,
                    **target)
            stdout, stderr, retcode = single.cmd_block()
            try:
                data = salt.utils.find_json(stdout)
                return {host: data.get('local', data)}
            except Exception:
                if stderr:
                    return {host: stderr}
                return {host: 'Bad Return'}
        if os.EX_OK != retcode:
            return {host: stderr}
        return {host: stdout}

    def handle_routine(self, que, opts, host, target):
        '''
        Run the routine in a "Thread", put a dict on the queue
        '''
        opts = copy.deepcopy(opts)
        single = Single(
                opts,
                opts['argv'],
                host,
                mods=self.mods,
                fsclient=self.fsclient,
                **target)
        ret = {'id': single.id}
        stdout, stderr, retcode = single.run()
        # This job is done, yield
        try:
            data = salt.utils.find_json(stdout)
            if len(data) < 2 and 'local' in data:
                ret['ret'] = data['local']
            else:
                ret['ret'] = {
                    'stdout': stdout,
                    'stderr': stderr,
                    'retcode': retcode,
                }
        except Exception:
            ret['ret'] = {
                'stdout': stdout,
                'stderr': stderr,
                'retcode': retcode,
            }
        que.put(ret)

    def handle_ssh(self):
        '''
        Spin up the needed threads or processes and execute the subsequent
        routines
        '''
        que = multiprocessing.Queue()
        running = {}
        target_iter = self.targets.__iter__()
        returned = set()
        rets = set()
        init = False
        if not self.targets:
            raise salt.exceptions.SaltClientError('No matching targets found in roster.')
        while True:
            if len(running) < self.opts.get('ssh_max_procs', 25) and not init:
                try:
                    host = next(target_iter)
                except StopIteration:
                    init = True
                    continue
                for default in self.defaults:
                    if default not in self.targets[host]:
                        self.targets[host][default] = self.defaults[default]
                args = (
                        que,
                        self.opts,
                        host,
                        self.targets[host],
                        )
                routine = multiprocessing.Process(
                                target=self.handle_routine,
                                args=args)
                routine.start()
                running[host] = {'thread': routine}
                continue
            ret = {}
            try:
                ret = que.get(False)
                if 'id' in ret:
                    returned.add(ret['id'])
            except Exception:
                pass
            for host in running:
                if host in returned:
                    if not running[host]['thread'].is_alive():
                        running[host]['thread'].join()
                        rets.add(host)
            for host in rets:
                if host in running:
                    running.pop(host)
            if ret:
                if not isinstance(ret, dict):
                    continue
                yield {ret['id']: ret['ret']}
            if len(rets) >= len(self.targets):
                break

    def run_iter(self):
        '''
        Execute and yield returns as they come in, do not print to the display
        '''
        for ret in self.handle_ssh():
            yield ret

    def cache_job(self, jid, id_, ret):
        '''
        Cache the job information
        '''
        self.returners['{0}.returner'.format(self.opts['master_job_cache'])]({'jid': jid,
                                                                                      'id': id_,
                                                                                      'return': ret})

    def run(self):
        '''
        Execute the overall routine
        '''
        fstr = '{0}.prep_jid'.format(self.opts['master_job_cache'])
        jid = self.returners[fstr]()

        # Save the invocation information
        argv = self.opts['argv']

        if self.opts['raw_shell']:
            fun = 'ssh._raw'
            args = argv
        else:
            fun = argv[0] if argv else ''
            args = argv[1:]

        job_load = {
            'jid': jid,
            'tgt_type': self.tgt_type,
            'tgt': self.opts['tgt'],
            'user': self.opts['user'],
            'fun': fun,
            'arg': args,
            }

        # save load to the master job cache
        self.returners['{0}.save_load'.format(self.opts['master_job_cache'])](jid, job_load)

        if self.opts.get('verbose'):
            msg = 'Executing job with jid {0}'.format(jid)
            print(msg)
            print('-' * len(msg) + '\n')
            print('')
        sret = {}
        outputter = self.opts.get('output', 'nested')
        for ret in self.handle_ssh():
            host = ret.keys()[0]
            self.cache_job(jid, host, ret[host])
            ret = self.key_deploy(host, ret)
            if not isinstance(ret[host], dict):
                p_data = {host: ret[host]}
            elif 'return' not in ret[host]:
                p_data = ret
            else:
                outputter = ret[host].get('out', self.opts.get('output', 'nested'))
                p_data = {host: ret[host].get('return', {})}
            if self.opts.get('static'):
                sret.update(p_data)
            else:
                salt.output.display_output(
                        p_data,
                        outputter,
                        self.opts)
            if self.event:
                self.event.fire_event(
                        ret,
                        salt.utils.event.tagify(
                            [jid, 'ret', host],
                            'job'))
        if self.opts.get('static'):
            salt.output.display_output(
                    sret,
                    outputter,
                    self.opts)


class Single(object):
    '''
    Hold onto a single ssh execution
    '''
    # 1. Get command ready
    # 2. Check if target has salt
    # 3. deploy salt-thin
    # 4. execute requested command via salt-thin
    def __init__(
            self,
            opts,
            argv,
            id_,
            host,
            user=None,
            port=None,
            passwd=None,
            priv=None,
            timeout=None,
            sudo=False,
            tty=False,
            mods=None,
            fsclient=None,
            **kwargs):
        self.opts = opts
        if user:
            self.thin_dir = DEFAULT_THIN_DIR.replace('%%USER%%', user)
        else:
            self.thin_dir = DEFAULT_THIN_DIR.replace('%%USER%%', 'root')
        if self.opts.get('rand_thin_dir'):
            self.thin_dir = os.path.join('/tmp', '.{0}'.format(uuid.uuid4().hex))
        self.opts['_thin_dir'] = self.thin_dir
        self.fsclient = fsclient
        self.context = {'master_opts': self.opts,
                        'fileclient': self.fsclient}

        if isinstance(argv, string_types):
            self.argv = [argv]
        else:
            self.argv = argv

        self.fun, self.args, self.kwargs = self.__arg_comps()
        self.id = id_

        self.mods = mods if mods else {}
        args = {'host': host,
                'user': user,
                'port': port,
                'passwd': passwd,
                'priv': priv,
                'timeout': timeout,
                'sudo': sudo,
                'tty': tty,
                'mods': self.mods}
        self.minion_config = yaml.dump(
                {
                    'root_dir': os.path.join(self.thin_dir, 'running_data'),
                    'id': self.id,
                }).strip()
        self.target = kwargs
        self.target.update(args)
        self.serial = salt.payload.Serial(opts)
        self.wfuncs = salt.loader.ssh_wrapper(opts, None, self.context)
        self.shell = salt.client.ssh.shell.Shell(opts, **args)

    def __arg_comps(self):
        '''
        Return the function name and the arg list
        '''
        fun = self.argv[0] if self.argv else ''
        args = []
        kws = {}
        for arg in self.argv[1:]:
            # FIXME - there is a bug here that will steal a non-keyword argument.
            # example:
            #
            # .. code-block:: bash
            #
            #     salt-ssh '*' cmd.run_all 'n=$((RANDOM%8)); exit $n'
            #
            # The 'n=' appears to be a keyword argument, but it is
            # simply the argument!
            if re.match(r'\w+=', arg):
                (key, val) = arg.split('=', 1)
                kws[key] = val
            else:
                args.append(arg)
        return fun, args, kws

    def _escape_arg(self, arg):
        '''
        Properly escape argument to protect special characters from shell
        interpretation.  This avoids having to do tricky argument quoting.

        Effectively just escape all characters in the argument that are not
        alphanumeric!
        '''
        return ''.join(['\\' + char if re.match(r'\W', char) else char for char in arg])

    def deploy(self):
        '''
        Deploy salt-thin
        '''
        thin = salt.utils.thin.gen_thin(self.opts['cachedir'])
        self.shell.send(
            thin,
            os.path.join(self.thin_dir, 'salt-thin.tgz'),
        )
        self.deploy_ext()
        return True

    def deploy_ext(self):
        '''
        Deploy the ext_mods tarball
        '''
        if self.mods.get('file'):
            self.shell.send(
                self.mods['file'],
                os.path.join(self.thin_dir, 'salt-ext_mods.tgz'),
            )
        return True

    def run(self, deploy_attempted=False):
        '''
        Execute the routine, the routine can be either:
        1. Execute a raw shell command
        2. Execute a wrapper func
        3. Execute a remote Salt command

        If a (re)deploy is needed, then retry the operation after a deploy
        attempt

        Returns tuple of (stdout, stderr, retcode)
        '''
        stdout = stderr = retcode = None

        if self.opts.get('raw_shell'):
            cmd_str = ' '.join([self._escape_arg(arg) for arg in self.argv])
            stdout, stderr, retcode = self.shell.exec_cmd(cmd_str)

        elif self.fun in self.wfuncs:
            stdout = self.run_wfunc()

        else:
            stdout, stderr, retcode = self.cmd_block()

        return stdout, stderr, retcode

    def run_wfunc(self):
        '''
        Execute a wrapper function

        Returns tuple of (json_data, '')
        '''
        # Ensure that opts/grains are up to date
        # Execute routine
        data_cache = self.opts.get('ssh_minion_cache', True)
        data = None
        cdir = os.path.join(self.opts['cachedir'], 'minions', self.id)
        if not os.path.isdir(cdir):
            os.makedirs(cdir)
        datap = os.path.join(cdir, 'ssh_data.p')
        refresh = False
        if not os.path.isfile(datap):
            refresh = True
        else:
            passed_time = (time.time() - os.stat(datap).st_mtime) / 60
            if passed_time > self.opts.get('cache_life', 60):
                refresh = True

        if self.opts.get('refresh_cache'):
            refresh = True
        conf_grains = {}
        #Save conf file grains before they get clobbered
        if 'ssh_grains' in self.opts:
            conf_grains = self.opts['ssh_grains']
        if not data_cache:
            refresh = True
        if refresh:
            # Make the datap
            # TODO: Auto expire the datap
            pre_wrapper = salt.client.ssh.wrapper.FunctionWrapper(
                self.opts,
                self.id,
                **self.target)
            opts_pkg = pre_wrapper['test.opts_pkg']()
            opts_pkg['file_roots'] = self.opts['file_roots']
            opts_pkg['pillar_roots'] = self.opts['pillar_roots']
            # Use the ID defined in the roster file
            opts_pkg['id'] = self.id

            if '_error' in opts_pkg:
                #Refresh failed
                ret = json.dumps({'local': opts_pkg})
                return ret

            pillar = salt.pillar.Pillar(
                    opts_pkg,
                    opts_pkg['grains'],
                    opts_pkg['id'],
                    opts_pkg.get('environment', 'base')
                    )

            pillar_data = pillar.compile_pillar()

            # TODO: cache minion opts in datap in master.py
            data = {'opts': opts_pkg,
                    'grains': opts_pkg['grains'],
                    'pillar': pillar_data}
            if data_cache:
                with salt.utils.fopen(datap, 'w+b') as fp_:
                    fp_.write(
                            self.serial.dumps(data)
                            )
        if not data and data_cache:
            with salt.utils.fopen(datap, 'rb') as fp_:
                data = self.serial.load(fp_)
        opts = data.get('opts', {})
        opts['grains'] = data.get('grains')

        #Restore master grains
        for grain in conf_grains:
            opts['grains'][grain] = conf_grains[grain]
        #Enable roster grains support
        if 'grains' in self.target:
            for grain in self.target['grains']:
                opts['grains'][grain] = self.target['grains'][grain]

        opts['pillar'] = data.get('pillar')
        wrapper = salt.client.ssh.wrapper.FunctionWrapper(
            opts,
            self.id,
            **self.target)
        self.wfuncs = salt.loader.ssh_wrapper(opts, wrapper, self.context)
        wrapper.wfuncs = self.wfuncs
        try:
            result = self.wfuncs[self.fun](*self.args, **self.kwargs)
        except TypeError as exc:
            result = 'TypeError encountered executing {0}: {1}'.format(self.fun, exc)
        except Exception as exc:
            result = 'An Exception occured while executing {0}: {1}'.format(self.fun, exc)
        # Mimic the json data-structure that "salt-call --local" will
        # emit (as seen in ssh_py_shim.py)
        if isinstance(result, dict) and 'local' in result:
            ret = json.dumps({'local': result['local']})
        else:
            ret = json.dumps({'local': {'return': result}})
        return ret

    def _cmd_str(self):
        '''
        Prepare the command string
        '''
        sudo = 'sudo' if self.target['sudo'] else ''
        thin_sum = salt.utils.thin.thin_sum(self.opts['cachedir'], 'sha1')
        debug = ''
        if salt.log.LOG_LEVELS['debug'] >= salt.log.LOG_LEVELS[self.opts['log_level']]:
            debug = '1'
        wipe = 'True' if self.opts.get('wipe_ssh') else 'False'
        if self.opts.get('rand_thin_dir'):
            wipe = 'True'
        arg_str = '''
OPTIONS = OBJ()
OPTIONS.config = '{0}'
OPTIONS.delimiter = '{1}'
OPTIONS.saltdir = '{2}'
OPTIONS.checksum = '{3}'
OPTIONS.hashfunc = '{4}'
OPTIONS.version = '{5}'
OPTIONS.ext_mods = '{6}'
OPTIONS.wipe = {7}
ARGS = {8}\n'''.format(self.minion_config,
                         RSTR,
                         self.thin_dir,
                         thin_sum,
                         'sha1',
                         salt.__version__,
<<<<<<< HEAD
                         'True' if self.mods else 'False',
                         wipe,
=======
                         self.mods.get('version', ''),
                         'True' if self.opts.get('wipe_ssh') else 'False',
>>>>>>> d44dc227
                         self.argv)
        py_code = SSH_PY_SHIM.replace('#%%OPTS', arg_str)
        py_code_enc = py_code.encode('base64').replace('\n', '_')

        cmd = SSH_SH_SHIM.format(
            DEBUG=debug,
            SUDO=sudo,
            SSH_PY_CODE=py_code_enc,
        ).replace('\n', '; ')

        return cmd

    def cmd(self):
        '''
        Prepare the pre-check command to send to the subsystem
        '''
        if self.fun.startswith('state.highstate'):
            self.highstate_seed()
        elif self.fun.startswith('state.sls'):
            args, kwargs = salt.minion.load_args_and_kwargs(
                self.sls_seed,
                salt.utils.args.parse_input(self.args)
            )
            self.sls_seed(*args, **kwargs)
        cmd_str = self._cmd_str()

        for stdout, stderr, retcode in self.shell.exec_nb_cmd(cmd_str):
            yield stdout, stderr, retcode

    def cmd_block(self, is_retry=False):
        '''
        Prepare the pre-check command to send to the subsystem
        '''
        # 1. execute SHIM + command
        # 2. check if SHIM returns a master request or if it completed
        # 3. handle any master request
        # 4. re-execute SHIM + command
        # 5. split SHIM results from command results
        # 6. return command results

        log.debug('Performing shimmed, blocking command as follows:\n{0}'.format(' '.join(self.argv)))
        cmd_str = self._cmd_str()
        stdout, stderr, retcode = self.shell.exec_cmd(cmd_str)

        log.debug('STDOUT {1}\n{0}'.format(stdout, self.target['host']))
        log.debug('STDERR {1}\n{0}'.format(stderr, self.target['host']))
        log.debug('RETCODE {1}: {0}'.format(retcode, self.target['host']))

        error = self.categorize_shim_errors(stdout, stderr, retcode)
        if error:
            if error == 'Undefined SHIM state':
                self.deploy()
                stdout, stderr, retcode = self.shell.exec_cmd(cmd_str)
                if not re.search(RSTR_RE, stdout) or not re.search(RSTR_RE, stderr):
                    # If RSTR is not seen in both stdout and stderr then there
                    # was a thin deployment problem.
                    return 'ERROR: Failure deploying thin: {0}'.format(stdout), stderr, retcode
                stdout = re.split(RSTR_RE, stdout, 1)[1].strip()
                stderr = re.split(RSTR_RE, stderr, 1)[1].strip()
            else:
                return 'ERROR: {0}'.format(error), stderr, retcode

        # FIXME: this discards output from ssh_shim if the shim succeeds.  It should
        # always save the shim output regardless of shim success or failure.
        if re.search(RSTR_RE, stdout):
            stdout = re.split(RSTR_RE, stdout, 1)[1].strip()
        else:
            # This is actually an error state prior to the shim but let it fall through
            pass

        if re.search(RSTR_RE, stderr):
            # Found RSTR in stderr which means SHIM completed and only
            # and remaining output is only from salt.
            stderr = re.split(RSTR_RE, stderr, 1)[1].strip()

        else:
            # RSTR was found in stdout but not stderr - which means there
            # is a SHIM command for the master.
            shim_command = re.split(r'\r?\n', stdout, 1)[0].strip()
            if 'deploy' == shim_command and retcode == salt.exitcodes.EX_THIN_DEPLOY:
                self.deploy()
                stdout, stderr, retcode = self.shell.exec_cmd(cmd_str)
                if not re.search(RSTR_RE, stdout) or not re.search(RSTR_RE, stderr):
                    # If RSTR is not seen in both stdout and stderr then there
                    # was a thin deployment problem.
                    return 'ERROR: Failure deploying thin: {0}'.format(stdout), stderr, retcode
                stdout = re.split(RSTR_RE, stdout, 1)[1].strip()
                stderr = re.split(RSTR_RE, stderr, 1)[1].strip()
            elif 'ext_mods' == shim_command:
                self.deploy_ext()
                stdout, stderr, retcode = self.shell.exec_cmd(cmd_str)
                if not re.search(RSTR_RE, stdout) or not re.search(RSTR_RE, stderr):
                    # If RSTR is not seen in both stdout and stderr then there
                    # was a thin deployment problem.
                    return 'ERROR: Failure deploying thin: {0}'.format(stdout), stderr, retcode
                stdout = re.split(RSTR_RE, stdout, 1)[1].strip()
                stderr = re.split(RSTR_RE, stderr, 1)[1].strip()

        return stdout, stderr, retcode

    def categorize_shim_errors(self, stdout, stderr, retcode):
        if re.search(RSTR_RE, stdout) and stdout != RSTR+'\n':
            # RSTR was found in stdout which means that the shim
            # functioned without *errors* . . . but there may be shim
            # commands, unless the only thing we found is RSTR
            return None

        if re.search(RSTR_RE, stderr):
            # Undefined state
            return 'Undefined SHIM state'

        if stderr.startswith('Permission denied'):
            # SHIM was not even reached
            return None

        perm_error_fmt = 'Permissions problem, target user may need '\
                         'to be root or use sudo:\n {0}'

        errors = [
            (
                (),
                'sudo: no tty present and no askpass program specified',
                'sudo expected a password, NOPASSWD required'
            ),
            (
                (salt.exitcodes.EX_THIN_PYTHON_OLD,),
                'Python interpreter is too old',
                'salt requires python 2.6 or newer on target hosts'
            ),
            (
                (salt.exitcodes.EX_THIN_CHECKSUM,),
                'checksum mismatched',
                'The salt thin transfer was corrupted'
            ),
            (
                (os.EX_CANTCREAT,),
                'salt path .* exists but is not a directory',
                'A necessary path for salt thin unexpectedly exists:\n ' + stderr,
            ),
            (
                (),
                'sudo: sorry, you must have a tty to run sudo',
                'sudo is configured with requiretty'
            ),
            (
                (),
                'Failed to open log file',
                perm_error_fmt.format(stderr)
            ),
            (
                (),
                'Permission denied:.*/salt',
                perm_error_fmt.format(stderr)
            ),
            (
                (),
                'Failed to create directory path.*/salt',
                perm_error_fmt.format(stderr)
            ),
            (
                (os.EX_SOFTWARE,),
                'exists but is not',
                'An internal error occurred with the shim, please investigate:\n ' + stderr,
            ),
        ]

        for error in errors:
            if retcode in error[0] or re.search(error[1], stderr):
                return error[2]
        return None

    def check_refresh(self, data, ret):
        '''
        Stub out check_refresh
        '''
        return

    def module_refresh(self):
        '''
        Module refresh is not needed, stub it out
        '''
        return


def lowstate_file_refs(chunks):
    '''
    Create a list of file ref objects to reconcile
    '''
    refs = {}
    for chunk in chunks:
        saltenv = 'base'
        crefs = []
        for state in chunk:
            if state == '__env__':
                saltenv = chunk[state]
            elif state == 'saltenv':
                saltenv = chunk[state]
            elif state.startswith('__'):
                continue
            crefs.extend(salt_refs(chunk[state]))
        if crefs:
            if saltenv not in refs:
                refs[saltenv] = []
            refs[saltenv].append(crefs)
    return refs


def salt_refs(data):
    '''
    Pull salt file references out of the states
    '''
    proto = 'salt://'
    ret = []
    if isinstance(data, str):
        if data.startswith(proto):
            return [data]
    if isinstance(data, list):
        for comp in data:
            if isinstance(comp, str):
                if comp.startswith(proto):
                    ret.append(comp)
    return ret


def mod_data(fsclient):
    '''
    Generate the module arguments for the shim data
    '''
    # TODO, change out for a fileserver backend
    sync_refs = [
            'modules',
            'states',
            'grains',
            'renderers',
            'returners',
            ]
    ret = {}
    envs = fsclient.envs()
    ver_base = ''
    for env in envs:
        files = fsclient.file_list(env)
        for ref in sync_refs:
            mod_data = {}
            pref = '_{0}'.format(ref)
            for fn_ in sorted(files):
                if fn_.startswith(pref):
                    if fn_.endswith(('.py', '.so', '.pyx')):
                        full = 'salt://{0}'.format(fn_)
                        mod_path = fsclient.cache_file(full, env)
                        if not os.path.isfile(mod_path):
                            continue
                        mod_data[os.path.basename(fn_)] = mod_path
                        chunk = salt.utils.get_hash(mod_path)
                        ver_base += chunk
            if mod_data:
                if ref in ret:
                    ret[ref].update(mod_data)
                else:
                    ret[ref] = mod_data
    if not ret:
        return {}
    ver = hashlib.sha1(ver_base).hexdigest()
    ext_tar_path = os.path.join(
            fsclient.opts['cachedir'],
            'ext_mods.{0}.tgz'.format(ver))
    mods = {'version': ver,
            'file': ext_tar_path}
    if os.path.isfile(ext_tar_path):
        return mods
    tfp = tarfile.open(ext_tar_path, 'w:gz')
    verfile = os.path.join(fsclient.opts['cachedir'], 'ext_mods.ver')
    with salt.utils.fopen(verfile, 'w+') as fp_:
        fp_.write(ver)
    tfp.add(verfile, 'ext_version')
    for ref in ret:
        for fn_ in ret[ref]:
            tfp.add(ret[ref][fn_], os.path.join(ref, fn_))
    tfp.close()
    return mods


def ssh_version():
    '''
    Returns the version of the installed ssh command
    '''
    # This function needs more granular checks and to be validated against
    # older versions of ssh
    ret = subprocess.Popen(
            ['ssh', '-V'],
            stdout=subprocess.PIPE,
            stderr=subprocess.PIPE).communicate()
    try:
        return ret[1].split(',')[0].split('_')[1]
    except IndexError:
        return '2.0'<|MERGE_RESOLUTION|>--- conflicted
+++ resolved
@@ -740,13 +740,8 @@
                          thin_sum,
                          'sha1',
                          salt.__version__,
-<<<<<<< HEAD
-                         'True' if self.mods else 'False',
+                         self.mods.get('version', ''),
                          wipe,
-=======
-                         self.mods.get('version', ''),
-                         'True' if self.opts.get('wipe_ssh') else 'False',
->>>>>>> d44dc227
                          self.argv)
         py_code = SSH_PY_SHIM.replace('#%%OPTS', arg_str)
         py_code_enc = py_code.encode('base64').replace('\n', '_')
