--- conflicted
+++ resolved
@@ -81,15 +81,11 @@
     if not host or not port:
         log.error('Host or port not defined in salt config')
         return
-<<<<<<< HEAD
+
     # Combine host and port to conform syntax of python memcache client
     memcacheoptions = (host, port)
-=======
-    #Combine host and port to conform syntax of python memcache client
-    memcacheoptions = (host, str(port))
->>>>>>> 3f239422
 
-    return memcache.Client([':'.join(memcacheoptions)], debug=0)
+    return memcache.Client(['{0}:{1}'.format(*memcacheoptions)], debug=0)
     # # TODO: make memcacheoptions cluster aware
     # Servers can be passed in two forms:
     # 1. Strings of the form C{"host:port"}, which implies a default weight of 1
