# -*- coding: utf-8 -*-
# Import Python libs
from __future__ import absolute_import, print_function, unicode_literals
import os
import re
import logging
from jinja2 import FileSystemLoader, Environment

# Import Salt libs
import salt.utils.path
import salt.utils.yaml

# Import 3rd-party libs
from salt.ext import six

log = logging.getLogger(__name__)


# Renders jinja from a template file
def render_jinja(_file, salt_data):
    j_env = Environment(loader=FileSystemLoader(os.path.dirname(_file)))
    j_env.globals.update({
        '__opts__': salt_data['__opts__'],
        '__salt__': salt_data['__salt__'],
        '__grains__': salt_data['__grains__'],
        '__pillar__': salt_data['__pillar__'],
        'minion_id': salt_data['minion_id'],
    })
    j_render = j_env.get_template(os.path.basename(_file)).render()
    return j_render


# Renders yaml from rendered jinja
def render_yaml(_file, salt_data):
    return salt.utils.yaml.safe_load(render_jinja(_file, salt_data))


# Returns a dict from a class yaml definition
def get_class(_class, salt_data):
    l_files = []
    saltclass_path = salt_data['path']

<<<<<<< HEAD
    straight = '{0}/classes/{1}.yml'.format(saltclass_path, _class)
    sub_straight = '{0}/classes/{1}.yml'.format(saltclass_path,
                                                _class.replace('.', '/'))
    sub_init = '{0}/classes/{1}/init.yml'.format(saltclass_path,
                                                 _class.replace('.', '/'))

    for root, dirs, files in salt.utils.path.os_walk('{0}/classes'.format(saltclass_path), followlinks=True):
=======
    straight = os.path.join(saltclass_path,
                            'classes',
                            '{0}.yml'.format(_class))
    sub_straight = os.path.join(saltclass_path,
                                'classes',
                                '{0}.yml'.format(_class.replace('.', os.sep)))
    sub_init = os.path.join(saltclass_path,
                            'classes',
                            _class.replace('.', os.sep),
                            'init.yml')

    for root, dirs, files in salt.utils.path.os_walk(os.path.join(saltclass_path, 'classes')):
>>>>>>> 1c079f7c
        for l_file in files:
            l_files.append(os.path.join(root, l_file))

    if straight in l_files:
        return render_yaml(straight, salt_data)

    if sub_straight in l_files:
        return render_yaml(sub_straight, salt_data)

    if sub_init in l_files:
        return render_yaml(sub_init, salt_data)

    log.warning('%s: Class definition not found', _class)
    return {}


# Return environment
def get_env_from_dict(exp_dict_list):
    environment = ''
    for s_class in exp_dict_list:
        if 'environment' in s_class:
            environment = s_class['environment']
    return environment


# Merge dict b into a
def dict_merge(a, b, path=None):
    if path is None:
        path = []

    for key in b:
        if key in a:
            if isinstance(a[key], list) and isinstance(b[key], list):
                if b[key][0] == '^':
                    b[key].pop(0)
                    a[key] = b[key]
                else:
                    a[key].extend(b[key])
            elif isinstance(a[key], dict) and isinstance(b[key], dict):
                dict_merge(a[key], b[key], path + [six.text_type(key)])
            elif a[key] == b[key]:
                pass
            else:
                a[key] = b[key]
        else:
            a[key] = b[key]
    return a


# Recursive search and replace in a dict
def dict_search_and_replace(d, old, new, expanded):
    for (k, v) in six.iteritems(d):
        if isinstance(v, dict):
            dict_search_and_replace(d[k], old, new, expanded)
        if v == old:
            d[k] = new
    return d


# Retrieve original value from ${xx:yy:zz} to be expanded
def find_value_to_expand(x, v):
    a = x
    for i in v[2:-1].split(':'):
        if a is None:
            return v
        if i in a:
            a = a.get(i)
        else:
            return v
    return a


# Return a dict that contains expanded variables if found
def expand_variables(a, b, expanded, path=None):
    if path is None:
        b = a.copy()
        path = []

    for (k, v) in six.iteritems(a):
        if isinstance(v, dict):
            expand_variables(v, b, expanded, path + [six.text_type(k)])
        else:
            if isinstance(v, str):
                vre = re.search(r'(^|.)\$\{.*?\}', v)
                if vre:
                    re_v = vre.group(0)
                    if re_v.startswith('\\'):
                        v_new = v.replace(re_v, re_v.lstrip('\\'))
                        b = dict_search_and_replace(b, v, v_new, expanded)
                        expanded.append(k)
                    elif not re_v.startswith('$'):
                        v_expanded = find_value_to_expand(b, re_v[1:])
                        v_new = v.replace(re_v[1:], v_expanded)
                        b = dict_search_and_replace(b, v, v_new, expanded)
                        expanded.append(k)
                    else:
                        v_expanded = find_value_to_expand(b, re_v)
                        b = dict_search_and_replace(b, v, v_expanded, expanded)
                        expanded.append(k)
    return b


def expand_classes_in_order(minion_dict,
                            salt_data,
                            seen_classes,
                            expanded_classes,
                            classes_to_expand):
    # Get classes to expand from minion dictionary
    if not classes_to_expand and 'classes' in minion_dict:
        classes_to_expand = minion_dict['classes']

    # Now loop on list to recursively expand them
    for klass in classes_to_expand:
        if klass not in seen_classes:
            seen_classes.append(klass)
            expanded_classes[klass] = get_class(klass, salt_data)
            # Fix corner case where class is loaded but doesn't contain anything
            if expanded_classes[klass] is None:
                expanded_classes[klass] = {}
            # Now replace class element in classes_to_expand by expansion
            if 'classes' in expanded_classes[klass]:
                l_id = classes_to_expand.index(klass)
                classes_to_expand[l_id:l_id] = expanded_classes[klass]['classes']
                expand_classes_in_order(minion_dict,
                                        salt_data,
                                        seen_classes,
                                        expanded_classes,
                                        classes_to_expand)
            else:
                expand_classes_in_order(minion_dict,
                                        salt_data,
                                        seen_classes,
                                        expanded_classes,
                                        classes_to_expand)

    # We may have duplicates here and we want to remove them
    tmp = []
    for t_element in classes_to_expand:
        if t_element not in tmp:
            tmp.append(t_element)

    classes_to_expand = tmp

    # Now that we've retrieved every class in order,
    # let's return an ordered list of dicts
    ord_expanded_classes = []
    ord_expanded_states = []
    for ord_klass in classes_to_expand:
        ord_expanded_classes.append(expanded_classes[ord_klass])
        # And be smart and sort out states list
        # Address the corner case where states is empty in a class definition
        if 'states' in expanded_classes[ord_klass] and expanded_classes[ord_klass]['states'] is None:
            expanded_classes[ord_klass]['states'] = {}

        if 'states' in expanded_classes[ord_klass]:
            ord_expanded_states.extend(expanded_classes[ord_klass]['states'])

    # Add our minion dict as final element but check if we have states to process
    if 'states' in minion_dict and minion_dict['states'] is None:
        minion_dict['states'] = []

    if 'states' in minion_dict:
        ord_expanded_states.extend(minion_dict['states'])

    ord_expanded_classes.append(minion_dict)

    return ord_expanded_classes, classes_to_expand, ord_expanded_states


def expanded_dict_from_minion(minion_id, salt_data):
    _file = ''
    saltclass_path = salt_data['path']
    # Start
<<<<<<< HEAD
    for root, dirs, files in salt.utils.path.os_walk('{0}/nodes'.format(saltclass_path), followlinks=True):
=======
    for root, dirs, files in salt.utils.path.os_walk(os.path.join(saltclass_path, 'nodes')):
>>>>>>> 1c079f7c
        for minion_file in files:
            if minion_file == '{0}.yml'.format(minion_id):
                _file = os.path.join(root, minion_file)

    # Load the minion_id definition if existing, else an empty dict
    node_dict = {}
    if _file:
        node_dict[minion_id] = render_yaml(_file, salt_data)
    else:
        log.warning('%s: Node definition not found', minion_id)
        node_dict[minion_id] = {}

    # Get 2 ordered lists:
    # expanded_classes: A list of all the dicts
    # classes_list: List of all the classes
    expanded_classes, classes_list, states_list = expand_classes_in_order(
                                                    node_dict[minion_id],
                                                    salt_data, [], {}, [])

    # Here merge the pillars together
    pillars_dict = {}
    for exp_dict in expanded_classes:
        if 'pillars' in exp_dict:
            dict_merge(pillars_dict, exp_dict)

    return expanded_classes, pillars_dict, classes_list, states_list


def get_pillars(minion_id, salt_data):
    # Get 2 dicts and 2 lists
    # expanded_classes: Full list of expanded dicts
    # pillars_dict: dict containing merged pillars in order
    # classes_list: All classes processed in order
    # states_list: All states listed in order
    (expanded_classes,
     pillars_dict,
     classes_list,
     states_list) = expanded_dict_from_minion(minion_id, salt_data)

    # Retrieve environment
    environment = get_env_from_dict(expanded_classes)

    # Expand ${} variables in merged dict
    # pillars key shouldn't exist if we haven't found any minion_id ref
    if 'pillars' in pillars_dict:
        pillars_dict_expanded = expand_variables(pillars_dict['pillars'], {}, [])
    else:
        pillars_dict_expanded = expand_variables({}, {}, [])

    # Build the final pillars dict
    pillars_dict = {}
    pillars_dict['__saltclass__'] = {}
    pillars_dict['__saltclass__']['states'] = states_list
    pillars_dict['__saltclass__']['classes'] = classes_list
    pillars_dict['__saltclass__']['environment'] = environment
    pillars_dict['__saltclass__']['nodename'] = minion_id
    pillars_dict.update(pillars_dict_expanded)

    return pillars_dict


def get_tops(minion_id, salt_data):
    # Get 2 dicts and 2 lists
    # expanded_classes: Full list of expanded dicts
    # pillars_dict: dict containing merged pillars in order
    # classes_list: All classes processed in order
    # states_list: All states listed in order
    (expanded_classes,
     pillars_dict,
     classes_list,
     states_list) = expanded_dict_from_minion(minion_id, salt_data)

    # Retrieve environment
    environment = get_env_from_dict(expanded_classes)

    # Build final top dict
    tops_dict = {}
    tops_dict[environment] = states_list

    return tops_dict<|MERGE_RESOLUTION|>--- conflicted
+++ resolved
@@ -40,15 +40,6 @@
     l_files = []
     saltclass_path = salt_data['path']
 
-<<<<<<< HEAD
-    straight = '{0}/classes/{1}.yml'.format(saltclass_path, _class)
-    sub_straight = '{0}/classes/{1}.yml'.format(saltclass_path,
-                                                _class.replace('.', '/'))
-    sub_init = '{0}/classes/{1}/init.yml'.format(saltclass_path,
-                                                 _class.replace('.', '/'))
-
-    for root, dirs, files in salt.utils.path.os_walk('{0}/classes'.format(saltclass_path), followlinks=True):
-=======
     straight = os.path.join(saltclass_path,
                             'classes',
                             '{0}.yml'.format(_class))
@@ -60,8 +51,7 @@
                             _class.replace('.', os.sep),
                             'init.yml')
 
-    for root, dirs, files in salt.utils.path.os_walk(os.path.join(saltclass_path, 'classes')):
->>>>>>> 1c079f7c
+    for root, dirs, files in salt.utils.path.os_walk(os.path.join(saltclass_path, 'classes'), followlinks=True):
         for l_file in files:
             l_files.append(os.path.join(root, l_file))
 
@@ -235,11 +225,7 @@
     _file = ''
     saltclass_path = salt_data['path']
     # Start
-<<<<<<< HEAD
-    for root, dirs, files in salt.utils.path.os_walk('{0}/nodes'.format(saltclass_path), followlinks=True):
-=======
-    for root, dirs, files in salt.utils.path.os_walk(os.path.join(saltclass_path, 'nodes')):
->>>>>>> 1c079f7c
+    for root, dirs, files in salt.utils.path.os_walk(os.path.join(saltclass_path, 'nodes'), followlinks=True):
         for minion_file in files:
             if minion_file == '{0}.yml'.format(minion_id):
                 _file = os.path.join(root, minion_file)
