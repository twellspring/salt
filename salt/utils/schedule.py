# -*- coding: utf-8 -*-
'''
Scheduling routines are located here. To activate the scheduler make the
schedule option available to the master or minion configurations (master config
file or for the minion via config or pillar)

.. code-block:: yaml

    schedule:
      job1:
        function: state.sls
        seconds: 3600
        args:
          - httpd
        kwargs:
          test: True

This will schedule the command: state.sls httpd test=True every 3600 seconds
(every hour)

.. code-block:: yaml

    schedule:
      job1:
        function: state.sls
        seconds: 3600
        args:
          - httpd
        kwargs:
          test: True
        splay: 15

This will schedule the command: state.sls httpd test=True every 3600 seconds
(every hour) splaying the time between 0 and 15 seconds

.. code-block:: yaml

    schedule:
      job1:
        function: state.sls
        seconds: 3600
        args:
          - httpd
        kwargs:
          test: True
        splay:
          start: 10
          end: 15

This will schedule the command: state.sls httpd test=True every 3600 seconds
(every hour) splaying the time between 10 and 15 seconds

.. versionadded:: 2014.7.0

Frequency of jobs can also be specified using date strings supported by
the python dateutil library.

.. code-block:: yaml

    schedule:
      job1:
        function: state.sls
        args:
          - httpd
        kwargs:
          test: True
        when: 5:00pm

This will schedule the command: state.sls httpd test=True at 5:00pm minion
localtime.

.. code-block:: yaml

    schedule:
      job1:
        function: state.sls
        args:
          - httpd
        kwargs:
          test: True
        when:
            - Monday 5:00pm
            - Tuesday 3:00pm
            - Wednesday 5:00pm
            - Thursday 3:00pm
            - Friday 5:00pm

This will schedule a job to run once on the specified date. The default date
format is ISO 8601 but can be overridden by also specifying the ``once_fmt``
option.

.. code-block:: yaml

    schedule:
      job1:
        function: test.ping
        once: 2015-04-22T20:21:00
        once_fmt: '%Y-%m-%dT%H:%M:%S'

This will schedule the command: state.sls httpd test=True at 5pm on Monday,
Wednesday and Friday, and 3pm on Tuesday and Thursday.

.. code-block:: yaml

    schedule:
      job1:
        function: state.sls
        seconds: 3600
        args:
          - httpd
        kwargs:
          test: True
        range:
            start: 8:00am
            end: 5:00pm

This will schedule the command: state.sls httpd test=True every 3600 seconds
(every hour) between the hours of 8am and 5pm.  The range parameter must be a
dictionary with the date strings using the dateutil format.

.. versionadded:: 2014.7.0

.. code-block:: yaml

    schedule:
      job1:
        function: state.sls
        seconds: 3600
        args:
          - httpd
        kwargs:
          test: True
        range:
            invert: True
            start: 8:00am
            end: 5:00pm

Using the invert option for range, this will schedule the command: state.sls
httpd test=True every 3600 seconds (every hour) until the current time is
between the hours of 8am and 5pm.  The range parameter must be a dictionary
with the date strings using the dateutil format.

By default any job scheduled based on the startup time of the minion will run
the scheduled job when the minion starts up.  Sometimes this is not the desired
situation.  Using the 'run_on_start' parameter set to False will cause the
scheduler to skip this first run and wait until the next scheduled run.

.. versionadded:: 2015.2.0

.. code-block:: yaml

    schedule:
      job1:
        function: state.sls
        seconds: 3600
        run_on_start: False
        args:
          - httpd
        kwargs:
          test: True

.. versionadded:: 2014.7.0

.. code-block:: yaml

    schedule:
      job1:
        function: state.sls
        cron: '*/15 * * * *'
        args:
          - httpd
        kwargs:
          test: True

The scheduler also supports scheduling jobs using a cron like format.
This requires the python-croniter library.

    ... versionadded:: Beryllium

    schedule:
      job1:
        function: state.sls
        seconds: 15
        until: '12/31/2015 11:59pm'
        args:
          - httpd
        kwargs:
          test: True

Using the until argument, the Salt scheduler allows you to specify
an end time for a scheduled job.  If this argument is specified, jobs
will not run once the specified time has passed.  Time should be specified
in a format support by the dateutil library.
This requires the python-dateutil library.

The scheduler also supports ensuring that there are no more than N copies of
a particular routine running.  Use this for jobs that may be long-running
and could step on each other or pile up in case of infrastructure outage.

The default for maxrunning is 1.

.. code-block:: yaml

    schedule:
      long_running_job:
          function: big_file_transfer
          jid_include: True
          maxrunning: 1

By default, data about jobs runs from the Salt scheduler is not returned to the
master.  Because of this information for these jobs will not be listed in the
:py:func:`jobs.list_jobs <salt.runners.jobs.list_jobs>` runner.  The
``return_job`` parameter will return the data back to the Salt master, making
the job available in this list.

.. versionadded:: 2015.2.0

    schedule:
      job1:
          function: scheduled_job_function
          return_job: True

It can be useful to include specific data to differentiate a job from other
jobs.  Using the metadata parameter special values can be associated with
a scheduled job.  These values are not used in the execution of the job,
but can be used to search for specific jobs later if combined with the
return_job parameter.  The metadata parameter must be specified as a
dictionary, othewise it will be ignored.

.. versionadded:: 2015.2.0

    schedule:
      job1:
          function: scheduled_job_function
          metadata:
            foo: bar

'''

# Import python libs
from __future__ import absolute_import
import os
import time
import datetime
import itertools
import multiprocessing
import threading
import sys
import logging
import errno
import random

# Import Salt libs
import salt.utils
import salt.utils.jid
import salt.utils.process
import salt.utils.args
import salt.loader
import salt.minion
import salt.payload
import salt.syspaths
from salt.utils.odict import OrderedDict
from salt.utils.process import os_is_running

# Import 3rd-party libs
import yaml
import salt.ext.six as six

# pylint: disable=import-error
try:
    import dateutil.parser as dateutil_parser
    _WHEN_SUPPORTED = True
    _RANGE_SUPPORTED = True
except ImportError:
    _WHEN_SUPPORTED = False
    _RANGE_SUPPORTED = False

try:
    import croniter
    _CRON_SUPPORTED = True
except ImportError:
    _CRON_SUPPORTED = False
# pylint: enable=import-error

log = logging.getLogger(__name__)


class Schedule(object):
    '''
    Create a Schedule object, pass in the opts and the functions dict to use
    '''
    def __init__(self, opts, functions, returners=None, intervals=None):
        self.opts = opts
        self.functions = functions
        if isinstance(intervals, dict):
            self.intervals = intervals
        else:
            self.intervals = {}
        if hasattr(returners, '__getitem__'):
            self.returners = returners
        else:
            self.returners = returners.loader.gen_functions()
        self.time_offset = self.functions.get('timezone.get_offset', lambda: '0000')()
        self.schedule_returner = self.option('schedule_returner')
        # Keep track of the lowest loop interval needed in this variable
        self.loop_interval = sys.maxint
        clean_proc_dir(opts)

    def option(self, opt):
        '''
        Return the schedule data structure
        '''
        if 'config.merge' in self.functions:
            return self.functions['config.merge'](opt, {}, omit_master=True)
        return self.opts.get(opt, {})

    def persist(self):
        '''
        Persist the modified schedule into <<configdir>>/minion.d/_schedule.conf
        '''
        schedule_conf = os.path.join(
                salt.syspaths.CONFIG_DIR,
                'minion.d',
                '_schedule.conf')
        try:
            with salt.utils.fopen(schedule_conf, 'w+') as fp_:
                fp_.write(yaml.dump({'schedule': self.opts['schedule']}))
        except (IOError, OSError):
            log.error('Failed to persist the updated schedule')

    def delete_job(self, name, where=None):
        '''
        Deletes a job from the scheduler.
        '''
        if where is None or where != 'pillar':
            # ensure job exists, then delete it
            if name in self.opts['schedule']:
                del self.opts['schedule'][name]
        else:
            # If job is in pillar, delete it there too
            if 'schedule' in self.opts['pillar']:
                if name in self.opts['pillar']['schedule']:
                    del self.opts['pillar']['schedule'][name]

        # remove from self.intervals
        if name in self.intervals:
            del self.intervals[name]

    def add_job(self, data):
        '''
        Adds a new job to the scheduler. The format is the same as required in
        the configuration file. See the docs on how YAML is interpreted into
        python data-structures to make sure, you pass correct dictionaries.
        '''

        # we don't do any checking here besides making sure its a dict.
        # eval() already does for us and raises errors accordingly
        if not isinstance(data, dict):
            raise ValueError('Scheduled jobs have to be of type dict.')
        if not len(data) == 1:
            raise ValueError('You can only schedule one new job at a time.')

        new_job = next(six.iterkeys(data))

        if new_job in self.opts['schedule']:
            log.info('Updating job settings for scheduled '
                     'job: {0}'.format(new_job))
        else:
            log.info('Added new job {0} to scheduler'.format(new_job))
        self.opts['schedule'].update(data)
        self.persist()

    def enable_job(self, name, where=None):
        '''
        Enable a job in the scheduler.
        '''
        if where == 'pillar':
            self.opts['pillar']['schedule'][name]['enabled'] = True
        else:
            self.opts['schedule'][name]['enabled'] = True
        log.info('Enabling job {0} in scheduler'.format(name))

    def disable_job(self, name, where=None):
        '''
        Disable a job in the scheduler.
        '''
        if where == 'pillar':
            self.opts['pillar']['schedule'][name]['enabled'] = False
        else:
            self.opts['schedule'][name]['enabled'] = False
        log.info('Disabling job {0} in scheduler'.format(name))

    def modify_job(self, name, schedule, where=None):
        '''
        Modify a job in the scheduler.
        '''
        if where == 'pillar':
            if name in self.opts['pillar']['schedule']:
                self.delete_job(name, where=where)
            self.opts['pillar']['schedule'][name] = schedule
        else:
            if name in self.opts['schedule']:
                self.delete_job(name, where=where)
            self.opts['schedule'][name] = schedule

    def run_job(self, name, where=None):
        '''
        Run a schedule job now
        '''
        if where == 'pillar':
            data = self.opts['pillar']['schedule'][name]
        else:
            data = self.opts['schedule'][name]

        if 'function' in data:
            func = data['function']
        elif 'func' in data:
            func = data['func']
        elif 'fun' in data:
            func = data['fun']
        else:
            func = None
        if func not in self.functions:
            log.info(
                'Invalid function: {0} in job {1}. Ignoring.'.format(
                    func, name
                )
            )
        else:
            if 'name' not in data:
                data['name'] = name
            log.info(
                'Running Job: {0}.'.format(name)
            )
            if self.opts.get('multiprocessing', True):
                thread_cls = multiprocessing.Process
            else:
                thread_cls = threading.Thread
            proc = thread_cls(target=self.handle_func, args=(func, data))
            proc.start()
            if self.opts.get('multiprocessing', True):
                proc.join()

    def enable_schedule(self):
        '''
        Enable the scheduler.
        '''
        self.opts['schedule']['enabled'] = True

    def disable_schedule(self):
        '''
        Disable the scheduler.
        '''
        self.opts['schedule']['enabled'] = False

    def reload(self, schedule):
        '''
        Reload the schedule from saved schedule file.
        '''

        # Remove all jobs from self.intervals
        self.intervals = {}

        if 'schedule' in self.opts:
            if 'schedule' in schedule:
                self.opts['schedule'].update(schedule['schedule'])
            else:
                self.opts['schedule'].update(schedule)
        else:
            self.opts['schedule'] = schedule

    def handle_func(self, func, data):
        '''
        Execute this method in a multiprocess or thread
        '''
        if salt.utils.is_windows():
            # Since function references can't be pickled and pickling
            # is required when spawning new processes on Windows, regenerate
            # the functions and returners.
            self.functions = salt.loader.minion_mods(self.opts)
            self.returners = salt.loader.returners(self.opts, self.functions)
        ret = {'id': self.opts.get('id', 'master'),
               'fun': func,
               'schedule': data['name'],
               'jid': salt.utils.jid.gen_jid()}

        if 'metadata' in data:
            if isinstance(data['metadata'], dict):
                ret['metadata'] = data['metadata']
                ret['metadata']['_TOS'] = self.time_offset
                ret['metadata']['_TS'] = time.ctime()
                ret['metadata']['_TT'] = time.strftime('%Y %B %d %a %H %m', time.gmtime())
            else:
                log.warning('schedule: The metadata parameter must be '
                            'specified as a dictionary.  Ignoring.')

        salt.utils.appendproctitle(ret['jid'])

        proc_fn = os.path.join(
            salt.minion.get_proc_dir(self.opts['cachedir']),
            ret['jid']
        )

        # Check to see if there are other jobs with this
        # signature running.  If there are more than maxrunning
        # jobs present then don't start another.
        # If jid_include is False for this job we can ignore all this
        # NOTE--jid_include defaults to True, thus if it is missing from the data
        # dict we treat it like it was there and is True
        if 'jid_include' not in data or data['jid_include']:
            jobcount = 0
            for basefilename in os.listdir(salt.minion.get_proc_dir(self.opts['cachedir'])):
                fn_ = os.path.join(salt.minion.get_proc_dir(self.opts['cachedir']), basefilename)
                if not os.path.exists(fn_):
                    log.debug('schedule.handle_func: {0} was processed '
                              'in another thread, skipping.'.format(
                                  basefilename))
                    continue
                with salt.utils.fopen(fn_, 'r') as fp_:
                    job = salt.payload.Serial(self.opts).load(fp_)
                    if job:
                        if 'schedule' in job:
                            log.debug('schedule.handle_func: Checking job against '
                                      'fun {0}: {1}'.format(ret['fun'], job))
                            if ret['schedule'] == job['schedule'] and os_is_running(job['pid']):
                                jobcount += 1
                                log.debug(
                                    'schedule.handle_func: Incrementing jobcount, now '
                                    '{0}, maxrunning is {1}'.format(
                                        jobcount, data['maxrunning']))
                                if jobcount >= data['maxrunning']:
                                    log.debug(
                                        'schedule.handle_func: The scheduled job {0} '
                                        'was not started, {1} already running'.format(
                                            ret['schedule'], data['maxrunning']))
                                    return False
                    else:
                        try:
                            log.info('Invalid job file found.  Removing.')
                            os.remove(fn_)
                        except OSError:
                            log.info('Unable to remove file: {0}.'.format(fn_))

        salt.utils.daemonize_if(self.opts)

        ret['pid'] = os.getpid()

        if 'jid_include' not in data or data['jid_include']:
            log.debug('schedule.handle_func: adding this job to the jobcache '
                      'with data {0}'.format(ret))
            # write this to /var/cache/salt/minion/proc
            with salt.utils.fopen(proc_fn, 'w+') as fp_:
                fp_.write(salt.payload.Serial(self.opts).dumps(ret))

        args = tuple()
        if 'args' in data:
            args = data['args']

        kwargs = {}
        if 'kwargs' in data:
            kwargs = data['kwargs']
        # if the func support **kwargs, lets pack in the pub data we have
        # TODO: pack the *same* pub data as a minion?
        argspec = salt.utils.args.get_function_argspec(self.functions[func])
        if argspec.keywords:
            # this function accepts **kwargs, pack in the publish data
            for key, val in six.iteritems(ret):
                kwargs['__pub_{0}'.format(key)] = val

        try:
            ret['return'] = self.functions[func](*args, **kwargs)

            data_returner = data.get('returner', None)
            if data_returner or self.schedule_returner:
                if 'returner_config' in data:
                    ret['ret_config'] = data['returner_config']
                rets = []
                for returner in [data_returner, self.schedule_returner]:
                    if isinstance(returner, str):
                        rets.append(returner)
                    elif isinstance(returner, list):
                        rets.extend(returner)
                # simple de-duplication with order retained
                for returner in OrderedDict.fromkeys(rets):
                    ret_str = '{0}.returner'.format(returner)
                    if ret_str in self.returners:
                        ret['success'] = True
                        self.returners[ret_str](ret)
                    else:
                        log.info(
                            'Job {0} using invalid returner: {1}. Ignoring.'.format(
                                func, returner
                            )
                        )

            if 'return_job' in data and data['return_job']:
                # Send back to master so the job is included in the job list
                mret = ret.copy()
                mret['jid'] = 'req'
                channel = salt.transport.Channel.factory(self.opts, usage='salt_schedule')
                load = {'cmd': '_return', 'id': self.opts['id']}
                for key, value in six.iteritems(mret):
                    load[key] = value
                channel.send(load)

        except Exception:
            log.exception("Unhandled exception running {0}".format(ret['fun']))
            # Although catch-all exception handlers are bad, the exception here
            # is to let the exception bubble up to the top of the thread context,
            # where the thread will die silently, which is worse.
        finally:
            try:
                log.debug('schedule.handle_func: Removing {0}'.format(proc_fn))
                os.unlink(proc_fn)
            except OSError as exc:
                if exc.errno == errno.EEXIST or exc.errno == errno.ENOENT:
                    # EEXIST and ENOENT are OK because the file is gone and that's what
                    # we wanted
                    pass
                else:
                    log.error("Failed to delete '{0}': {1}".format(proc_fn, exc.errno))
                    # Otherwise, failing to delete this file is not something
                    # we can cleanly handle.
                    raise

    def eval(self):
        '''
        Evaluate and execute the schedule
        '''
        schedule = self.option('schedule')
        if not isinstance(schedule, dict):
            raise ValueError('Schedule must be of type dict.')
        if 'enabled' in schedule and not schedule['enabled']:
            return
        for job, data in six.iteritems(schedule):
            if job == 'enabled' or not data:
                continue
            if not isinstance(data, dict):
                log.error('Scheduled job "{0}" should have a dict value, not {1}'.format(job, type(data)))
                continue
            # Job is disabled, continue
            if 'enabled' in data and not data['enabled']:
                continue
            if 'function' in data:
                func = data['function']
            elif 'func' in data:
                func = data['func']
            elif 'fun' in data:
                func = data['fun']
            else:
                func = None
            if func not in self.functions:
                log.info(
                    'Invalid function: {0} in job {1}. Ignoring.'.format(
                        func, job
                    )
                )
                continue
            if 'name' not in data:
                data['name'] = job
            # Add up how many seconds between now and then
            when = 0
            seconds = 0
            cron = 0
            now = int(time.time())
<<<<<<< HEAD
            time_conflict = False

            if 'until' in data:
                if not _WHEN_SUPPORTED:
                    log.error('Missing python-dateutil.'
                              'Ignoring until.')
                else:
                    until__ = dateutil_parser.parse(data['until'])
                    until = int(time.mktime(until__.timetuple()))

                    if until <= now:
                        log.debug('Until time has passed '
                                  'skipping job: {0}.'.format(data['name']))
                        continue

            for item in ['seconds', 'minutes', 'hours', 'days']:
                if item in data and 'when' in data:
                    time_conflict = True
                if item in data and 'cron' in data:
                    time_conflict = True

            if time_conflict:
                log.error('Unable to use "seconds", "minutes",'
                          '"hours", or "days" with '
                          '"when" or "cron" options. Ignoring.')
=======

            # Used for quick lookups when detecting invalid option combinations.
            schedule_keys = set(data.keys())

            time_elements = ('seconds', 'minutes', 'hours', 'days')
            scheduling_elements = ('when', 'cron', 'once')

            invalid_sched_combos = [set(i)
                    for i in itertools.combinations(scheduling_elements, 2)]

            if any(i <= schedule_keys for i in invalid_sched_combos):
                log.error('Unable to use "{0}" options together. Ignoring.'
                        .format('", "'.join(scheduling_elements)))
>>>>>>> 63910539
                continue

            invalid_time_combos = []
            for item in scheduling_elements:
                all_items = itertools.chain([item], time_elements)
                invalid_time_combos.append(
                    set(itertools.combinations(all_items, 2)))

            if any(set(x) <= schedule_keys for x in invalid_time_combos):
                log.error('Unable to use "{0}" with "{1}" options. Ignoring'
                        .format('", "'.join(time_elements),
                            '", "'.join(scheduling_elements)))
                continue

            if True in [True for item in time_elements if item in data]:
                # Add up how many seconds between now and then
                seconds += int(data.get('seconds', 0))
                seconds += int(data.get('minutes', 0)) * 60
                seconds += int(data.get('hours', 0)) * 3600
                seconds += int(data.get('days', 0)) * 86400
            elif 'once' in data:
                once_fmt = data.get('once_fmt', '%Y-%m-%dT%H:%M:%S')

                try:
                    once = datetime.datetime.strptime(data['once'], once_fmt)
                    once = int(time.mktime(once.timetuple()))
                except (TypeError, ValueError):
                    log.error('Date string could not be parsed: %s, %s',
                            data['once'], once_fmt)
                    continue

                if now != once:
                    continue
                else:
                    seconds = 1

            elif 'when' in data:
                if not _WHEN_SUPPORTED:
                    log.error('Missing python-dateutil.'
                              'Ignoring job {0}'.format(job))
                    continue

                if isinstance(data['when'], list):
                    _when = []
                    for i in data['when']:
                        if ('whens' in self.opts['pillar'] and
                                i in self.opts['pillar']['whens']):
                            if not isinstance(self.opts['pillar']['whens'],
                                              dict):
                                log.error('Pillar item "whens" must be dict.'
                                          'Ignoring')
                                continue
                            __when = self.opts['pillar']['whens'][i]
                            try:
                                when__ = dateutil_parser.parse(__when)
                            except ValueError:
                                log.error('Invalid date string. Ignoring')
                                continue
                        elif ('whens' in self.opts['grains'] and
                              i in self.opts['grains']['whens']):
                            if not isinstance(self.opts['grains']['whens'],
                                              dict):
                                log.error('Grain "whens" must be dict.'
                                          'Ignoring')
                                continue
                            __when = self.opts['grains']['whens'][i]
                            try:
                                when__ = dateutil_parser.parse(__when)
                            except ValueError:
                                log.error('Invalid date string. Ignoring')
                                continue
                        else:
                            try:
                                when__ = dateutil_parser.parse(i)
                            except ValueError:
                                log.error('Invalid date string {0}.'
                                          'Ignoring job {1}.'.format(i, job))
                                continue
                        when = int(time.mktime(when__.timetuple()))
                        if when >= now:
                            _when.append(when)
                    _when.sort()
                    if _when:
                        # Grab the first element
                        # which is the next run time
                        when = _when[0]

                        # If we're switching to the next run in a list
                        # ensure the job can run
                        if '_when' in data and data['_when'] != when:
                            data['_when_run'] = True
                            data['_when'] = when
                        seconds = when - now

                        # scheduled time is in the past
                        if seconds < 0:
                            continue

                        if '_when_run' not in data:
                            data['_when_run'] = True

                        # Backup the run time
                        if '_when' not in data:
                            data['_when'] = when

                        # A new 'when' ensure _when_run is True
                        if when > data['_when']:
                            data['_when'] = when
                            data['_when_run'] = True

                    else:
                        continue

                else:
                    if ('whens' in self.opts['pillar'] and
                            data['when'] in self.opts['pillar']['whens']):
                        if not isinstance(self.opts['pillar']['whens'], dict):
                            log.error('Pillar item "whens" must be dict.'
                                      'Ignoring')
                            continue
                        _when = self.opts['pillar']['whens'][data['when']]
                        try:
                            when__ = dateutil_parser.parse(_when)
                        except ValueError:
                            log.error('Invalid date string. Ignoring')
                            continue
                    elif ('whens' in self.opts['grains'] and
                          data['when'] in self.opts['grains']['whens']):
                        if not isinstance(self.opts['grains']['whens'], dict):
                            log.error('Grain "whens" must be dict. Ignoring')
                            continue
                        _when = self.opts['grains']['whens'][data['when']]
                        try:
                            when__ = dateutil_parser.parse(_when)
                        except ValueError:
                            log.error('Invalid date string. Ignoring')
                            continue
                    else:
                        try:
                            when__ = dateutil_parser.parse(data['when'])
                        except ValueError:
                            log.error('Invalid date string. Ignoring')
                            continue
                    when = int(time.mktime(when__.timetuple()))
                    now = int(time.time())
                    seconds = when - now

                    # scheduled time is in the past
                    if seconds < 0:
                        continue

                    if '_when_run' not in data:
                        data['_when_run'] = True

                    # Backup the run time
                    if '_when' not in data:
                        data['_when'] = when

                    # A new 'when' ensure _when_run is True
                    if when > data['_when']:
                        data['_when'] = when
                        data['_when_run'] = True

            elif 'cron' in data:
                if not _CRON_SUPPORTED:
                    log.error('Missing python-croniter. Ignoring job {0}'.format(job))
                    continue

                now = int(time.mktime(datetime.datetime.now().timetuple()))
                try:
                    cron = int(croniter.croniter(data['cron'], now).get_next())
                except (ValueError, KeyError):
                    log.error('Invalid cron string. Ignoring')
                    continue
                seconds = cron - now
            else:
                continue

            # Check if the seconds variable is lower than current lowest
            # loop interval needed. If it is lower than overwrite variable
            # external loops using can then check this variable for how often
            # they need to reschedule themselves
            # Not used with 'when' parameter, causes run away jobs and CPU
            # spikes.
            if 'when' not in data:
                if seconds < self.loop_interval:
                    self.loop_interval = seconds
            run = False

            if 'splay' in data:
                if 'when' in data:
                    log.error('Unable to use "splay" with "when" option at this time. Ignoring.')
                elif 'cron' in data:
                    log.error('Unable to use "splay" with "cron" option at this time. Ignoring.')
                else:
                    if '_seconds' not in data:
                        log.debug('The _seconds parameter is missing, '
                                  'most likely the first run or the schedule '
                                  'has been refreshed refresh.')
                        if 'seconds' in data:
                            data['_seconds'] = data['seconds']
                        else:
                            data['_seconds'] = 0

            if job in self.intervals:
                if 'when' in data:
                    if seconds == 0:
                        if data['_when_run']:
                            data['_when_run'] = False
                            run = True
                elif 'cron' in data:
                    if seconds == 1:
                        run = True
                else:
                    if now - self.intervals[job] >= seconds:
                        run = True
            else:
                if 'when' in data:
                    if seconds == 0:
                        if data['_when_run']:
                            data['_when_run'] = False
                            run = True
                elif 'cron' in data:
                    if seconds == 1:
                        run = True
                else:
                    # If run_on_start is True, the job will run when the Salt
                    # minion start.  If the value is False will run at the next
                    # scheduled run.  Default is True.
                    if 'run_on_start' in data:
                        if data['run_on_start']:
                            run = True
                        else:
                            self.intervals[job] = int(time.time())
                    else:
                        run = True

            if run:
                if 'range' in data:
                    if not _RANGE_SUPPORTED:
                        log.error('Missing python-dateutil. Ignoring job {0}'.format(job))
                        continue
                    else:
                        if isinstance(data['range'], dict):
                            try:
                                start = int(time.mktime(dateutil_parser.parse(data['range']['start']).timetuple()))
                            except ValueError:
                                log.error('Invalid date string for start. Ignoring job {0}.'.format(job))
                                continue
                            try:
                                end = int(time.mktime(dateutil_parser.parse(data['range']['end']).timetuple()))
                            except ValueError:
                                log.error('Invalid date string for end. Ignoring job {0}.'.format(job))
                                continue
                            if end > start:
                                if 'invert' in data['range'] and data['range']['invert']:
                                    if now <= start or now >= end:
                                        run = True
                                    else:
                                        run = False
                                else:
                                    if now >= start and now <= end:
                                        run = True
                                    else:
                                        run = False
                            else:
                                log.error('schedule.handle_func: Invalid range, end must be larger than start. \
                                         Ignoring job {0}.'.format(job))
                                continue
                        else:
                            log.error('schedule.handle_func: Invalid, range must be specified as a dictionary. \
                                     Ignoring job {0}.'.format(job))
                            continue

            if not run:
                continue
            else:
                if 'splay' in data:
                    if 'when' in data:
                        log.error('Unable to use "splay" with "when" option at this time. Ignoring.')
                    else:
                        if isinstance(data['splay'], dict):
                            if data['splay']['end'] >= data['splay']['start']:
                                splay = random.randint(data['splay']['start'], data['splay']['end'])
                            else:
                                log.error('schedule.handle_func: Invalid Splay, end must be larger than start. \
                                         Ignoring splay.')
                                splay = None
                        else:
                            splay = random.randint(0, data['splay'])

                        if splay:
                            log.debug('schedule.handle_func: Adding splay of '
                                      '{0} seconds to next run.'.format(splay))
                            if 'seconds' in data:
                                data['seconds'] = data['_seconds'] + splay
                            else:
                                data['seconds'] = 0 + splay

                log.info('Running scheduled job: {0}'.format(job))

            if 'jid_include' not in data or data['jid_include']:
                data['jid_include'] = True
                log.debug('schedule: This job was scheduled with jid_include, '
                          'adding to cache (jid_include defaults to True)')
                if 'maxrunning' in data:
                    log.debug('schedule: This job was scheduled with a max '
                              'number of {0}'.format(data['maxrunning']))
                else:
                    log.info('schedule: maxrunning parameter was not specified for '
                             'job {0}, defaulting to 1.'.format(job))
                    data['maxrunning'] = 1

            if salt.utils.is_windows():
                # Temporarily stash our function references.
                # You can't pickle function references, and pickling is
                # required when spawning new processes on Windows.
                functions = self.functions
                self.functions = {}
                returners = self.returners
                self.returners = {}
            try:
                if self.opts.get('multiprocessing', True):
                    thread_cls = multiprocessing.Process
                else:
                    thread_cls = threading.Thread
                proc = thread_cls(target=self.handle_func, args=(func, data))
                proc.start()
                if self.opts.get('multiprocessing', True):
                    proc.join()
            finally:
                self.intervals[job] = now
            if salt.utils.is_windows():
                # Restore our function references.
                self.functions = functions
                self.returners = returners


def clean_proc_dir(opts):

    '''
    Loop through jid files in the minion proc directory (default /var/cache/salt/minion/proc)
    and remove any that refer to processes that no longer exist
    '''

    for basefilename in os.listdir(salt.minion.get_proc_dir(opts['cachedir'])):
        fn_ = os.path.join(salt.minion.get_proc_dir(opts['cachedir']), basefilename)
        with salt.utils.fopen(fn_, 'rb') as fp_:
            job = None
            try:
                job_data = fp_.read()
                if job_data:
                    job = salt.payload.Serial(opts).load(fp_)
            except Exception:  # It's corrupted
                try:
                    os.unlink(fn_)
                    continue
                except OSError:
                    continue
            log.debug('schedule.clean_proc_dir: checking job {0} for process '
                      'existence'.format(job))
            if job is not None and 'pid' in job:
                if salt.utils.process.os_is_running(job['pid']):
                    log.debug('schedule.clean_proc_dir: Cleaning proc dir, '
                              'pid {0} still exists.'.format(job['pid']))
                else:
                    # Windows cannot delete an open file
                    if salt.utils.is_windows():
                        fp_.close()
                    # Maybe the file is already gone
                    try:
                        os.unlink(fn_)
                    except OSError:
                        pass<|MERGE_RESOLUTION|>--- conflicted
+++ resolved
@@ -663,8 +663,6 @@
             seconds = 0
             cron = 0
             now = int(time.time())
-<<<<<<< HEAD
-            time_conflict = False
 
             if 'until' in data:
                 if not _WHEN_SUPPORTED:
@@ -679,18 +677,6 @@
                                   'skipping job: {0}.'.format(data['name']))
                         continue
 
-            for item in ['seconds', 'minutes', 'hours', 'days']:
-                if item in data and 'when' in data:
-                    time_conflict = True
-                if item in data and 'cron' in data:
-                    time_conflict = True
-
-            if time_conflict:
-                log.error('Unable to use "seconds", "minutes",'
-                          '"hours", or "days" with '
-                          '"when" or "cron" options. Ignoring.')
-=======
-
             # Used for quick lookups when detecting invalid option combinations.
             schedule_keys = set(data.keys())
 
@@ -703,7 +689,6 @@
             if any(i <= schedule_keys for i in invalid_sched_combos):
                 log.error('Unable to use "{0}" options together. Ignoring.'
                         .format('", "'.join(scheduling_elements)))
->>>>>>> 63910539
                 continue
 
             invalid_time_combos = []
