# -*- coding: utf-8 -*-
'''
This module provides the point of entry to SPM, the Salt Package Manager

.. versionadded:: 2015.8.0
'''

# Import Python libs
from __future__ import absolute_import, print_function
import os
import yaml
import tarfile
import shutil
import msgpack
import datetime
import hashlib
import logging
import pwd
import grp
import sys

# Import Salt libs
import salt.config
import salt.loader
import salt.utils
import salt.utils.http as http
import salt.syspaths as syspaths
import salt.ext.six as six
from salt.ext.six import string_types
from salt.ext.six.moves import input
from salt.ext.six.moves import zip

# Get logging started
log = logging.getLogger(__name__)


class SPMException(Exception):
    '''
    Base class for SPMClient exceptions
    '''


class SPMInvocationError(SPMException):
    '''
    Wrong number of arguments or other usage error
    '''


class SPMPackageError(SPMException):
    '''
    Problem with package file or package installation
    '''


class SPMDatabaseError(SPMException):
    '''
    SPM database not found, etc
    '''


class SPMOperationCanceled(SPMException):
    '''
    SPM install or uninstall was canceled
    '''


class SPMClient(object):
    '''
    Provide an SPM Client
    '''
    def __init__(self, ui, opts=None):  # pylint: disable=W0231
        self.ui = ui
        if not opts:
            opts = salt.config.spm_config(
                os.path.join(syspaths.CONFIG_DIR, 'spm')
            )
        self.opts = opts
        self.db_prov = self.opts.get('spm_db_provider', 'sqlite3')
        self.files_prov = self.opts.get('spm_files_provider', 'local')
        self._prep_pkgdb()
        self._prep_pkgfiles()
        self._init()

    def _prep_pkgdb(self):
        self.pkgdb = salt.loader.pkgdb(self.opts)

    def _prep_pkgfiles(self):
        self.pkgfiles = salt.loader.pkgfiles(self.opts)

    def _init(self):
        self.db_conn = self._pkgdb_fun('init')
        self.files_conn = self._pkgfiles_fun('init')

    def run(self, args):
        '''
        Run the SPM command
        '''
        command = args[0]
        try:
            if command == 'install':
                self._install(args)
            elif command == 'local':
                self._local(args)
            elif command == 'remove':
                self._remove(args)
            elif command == 'build':
                self._build(args)
            elif command == 'update_repo':
                self._download_repo_metadata(args)
            elif command == 'create_repo':
                self._create_repo(args)
            elif command == 'files':
                self._list_files(args)
            elif command == 'info':
                self._info(args)
            else:
                raise SPMInvocationError('Invalid command \'{0}\''.format(command))
        except SPMException as exc:
            self.ui.error(str(exc))

    def _pkgdb_fun(self, func, *args, **kwargs):
        try:
            return getattr(getattr(self.pkgdb, self.db_prov), func)(*args, **kwargs)
        except AttributeError:
            return self.pkgdb['{0}.{1}'.format(self.db_prov, func)](*args, **kwargs)

    def _pkgfiles_fun(self, func, *args, **kwargs):
        try:
            return getattr(getattr(self.pkgfiles, self.files_prov), func)(*args, **kwargs)
        except AttributeError:
            return self.pkgfiles['{0}.{1}'.format(self.files_prov, func)](*args, **kwargs)

    def _local(self, args):
        '''
        Process local commands
        '''
        args.pop(0)
        command = args[0]
        if command == 'install':
            self._local_install(args)
        elif command == 'files':
            self._local_list_files(args)
        elif command == 'info':
            self._local_info(args)
        else:
            raise SPMInvocationError('Invalid local command \'{0}\''.format(command))

    def _local_install(self, args, pkg_name=None):
        '''
        Install a package from a file
        '''
        if len(args) < 2:
            raise SPMInvocationError('A package file must be specified')

        pkg_file = args[1]
        if not os.path.exists(pkg_file):
            raise SPMInvocationError('Package file {0} not found'.format(pkg_file))

        comps = pkg_file.split('-')
        comps = '-'.join(comps[:-2]).split('/')
        name = comps[-1]

        formula_tar = tarfile.open(pkg_file, 'r:bz2')
        formula_ref = formula_tar.extractfile('{0}/FORMULA'.format(name))
        formula_def = yaml.safe_load(formula_ref)

        pkg_info = self._pkgdb_fun('info', name, self.db_conn)
        if pkg_info is not None and not self.opts['force']:
            raise SPMPackageError(
                'Package {0} already installed, not installing again'.format(formula_def['name'])
            )

<<<<<<< HEAD
        if 'dependencies' in formula_def or 'optional' in formula_def or 'recommended' in formula_def:
=======
        if 'dependencies' in formula_def:
>>>>>>> b919f55f
            self.repo_metadata = self._get_repo_metadata()
            self.avail_pkgs = {}
            for repo in self.repo_metadata:
                if not isinstance(self.repo_metadata[repo]['packages'], dict):
                    continue
                for pkg in self.repo_metadata[repo]['packages']:
                    self.avail_pkgs[pkg] = repo

<<<<<<< HEAD
            needs, unavail, optional, recommended = self._resolve_deps(formula_def)
=======
            needs, unavail = self._resolve_deps(formula_def)
>>>>>>> b919f55f

            if len(unavail) > 0:
                raise SPMPackageError(
                    'Cannot install {0}, the following dependencies are needed:\n\n{1}'.format(
                        formula_def['name'], '\n'.join(unavail))
                )
<<<<<<< HEAD

            if optional:
                self.ui.status('The following dependencies are optional:')
                for dep_pkg in optional:
                    pkg_info = self._pkgdb_fun('info', formula_def['name'])
                    if isinstance(pkg_info, dict):
                        self.ui.status('{0} [Installed]').format(dep_pkg)
                    else:
                        self.ui.status(dep_pkg)

            if recommended:
                self.ui.status('The following dependencies are recommended:')
                for dep_pkg in recommended:
                    pkg_info = self._pkgdb_fun('info', formula_def['name'])
                    if isinstance(pkg_info, dict):
                        self.ui.status('{0} [Installed]').format(dep_pkg)
                    else:
                        self.ui.status(dep_pkg)
=======
>>>>>>> b919f55f

        if pkg_name is None:
            msg = 'Installing package from file {0}'.format(pkg_file)
        else:
            msg = 'Installing package {0}'.format(pkg_name)
        if not self.opts['assume_yes']:
            self.ui.confirm(msg)

        self.ui.status('... installing')

        for field in ('version', 'release', 'summary', 'description'):
            if field not in formula_def:
                raise SPMPackageError('Invalid package: the {0} was not found'.format(field))

        pkg_files = formula_tar.getmembers()
        # First pass: check for files that already exist
        existing_files = self._pkgfiles_fun('check_existing', name, pkg_files, formula_def)

        if existing_files and not self.opts['force']:
            raise SPMPackageError('Not installing {0} due to existing files:\n\n{1}'.format(
                pkg_name, '\n'.join(existing_files))
            )

        # We've decided to install
        self._pkgdb_fun('register_pkg', name, formula_def, self.db_conn)

        # No defaults for this in config.py; default to the current running
        # user and group
        uid = self.opts.get('spm_uid', os.getuid())
        gid = self.opts.get('spm_gid', os.getgid())
        uname = pwd.getpwuid(uid)[0]
        gname = grp.getgrgid(gid)[0]

        # Second pass: install the files
        for member in pkg_files:
            member.uid = uid
            member.gid = gid
            member.uname = uname
            member.gname = gname

            out_path = self._pkgfiles_fun('install_file',
                                          name,
                                          formula_tar,
                                          member,
                                          formula_def,
                                          self.files_conn)
            if out_path is not False:
                if member.isdir():
                    digest = ''
                else:
                    file_hash = hashlib.sha1()
                    digest = self._pkgfiles_fun('hash_file', out_path, file_hash, self.files_conn)
                self._pkgdb_fun('register_file',
                                name,
                                member,
                                out_path,
                                digest,
                                self.db_conn)

        formula_tar.close()

    def _resolve_deps(self, formula_def):
        '''
        Return a list of packages which need to be installed, to resolve all
        dependencies
        '''
        pkg_info = self._pkgdb_fun('info', formula_def['name'])
        if not isinstance(pkg_info, dict):
            pkg_info = {}

        can_has = {}
        cant_has = []
        for dep in formula_def.get('dependencies', '').split(','):
            dep = dep.strip()
            if not dep:
                continue
            if self._pkgdb_fun('info', dep):
                continue

            if dep in self.avail_pkgs:
                can_has[dep] = self.avail_pkgs[dep]
            else:
                cant_has.append(dep)

<<<<<<< HEAD
        optional = formula_def.get('optional', '').split(',')
        recommended = formula_def.get('recommended', '').split(',')

=======
>>>>>>> b919f55f
        inspected = []
        to_inspect = can_has.copy()
        while len(to_inspect) > 0:
            dep = next(six.iterkeys(to_inspect))
            del to_inspect[dep]

            # Don't try to resolve the same package more than once
            if dep in inspected:
                continue
            inspected.append(dep)

            repo_contents = self.repo_metadata.get(can_has[dep], {})
            repo_packages = repo_contents.get('packages', {})
            dep_formula = repo_packages.get(dep, {}).get('info', {})

<<<<<<< HEAD
            also_can, also_cant, opt_dep, rec_dep = self._resolve_deps(dep_formula)
            can_has.update(also_can)
            cant_has = sorted(set(cant_has + also_cant))
            optional = sorted(set(optional + opt_dep))
            recommended = sorted(set(recommended + rec_dep))

        return can_has, cant_has, optional, recommended
=======
            also_can, also_cant = self._resolve_deps(dep_formula)
            can_has.update(also_can)
            cant_has = sorted(set(cant_has + also_cant))

        return can_has, cant_has
>>>>>>> b919f55f

    def _traverse_repos(self, callback, repo_name=None):
        '''
        Traverse through all repo files and apply the functionality provided in
        the callback to them
        '''
        repo_files = []
        if os.path.exists(self.opts['spm_repos_config']):
            repo_files.append(self.opts['spm_repos_config'])

        for (dirpath, dirnames, filenames) in os.walk('{0}.d'.format(self.opts['spm_repos_config'])):
            for repo_file in filenames:
                if not repo_file.endswith('.repo'):
                    continue
                repo_files.append(repo_file)

        if not os.path.exists(self.opts['spm_cache_dir']):
            os.makedirs(self.opts['spm_cache_dir'])

        for repo_file in repo_files:
            repo_path = '{0}.d/{1}'.format(self.opts['spm_repos_config'], repo_file)
            with salt.utils.fopen(repo_path) as rph:
                repo_data = yaml.safe_load(rph)
                for repo in repo_data:
                    if repo_data[repo].get('enabled', True) is False:
                        continue
                    if repo_name is not None and repo != repo_name:
                        continue
                    callback(repo, repo_data[repo])

    def _download_repo_metadata(self, args):
        '''
        Connect to all repos and download metadata
        '''
        def _update_metadata(repo, repo_info):
            dl_path = '{0}/SPM-METADATA'.format(repo_info['url'])
            if dl_path.startswith('file://'):
                dl_path = dl_path.replace('file://', '')
                with salt.utils.fopen(dl_path, 'r') as rpm:
                    metadata = yaml.safe_load(rpm)
            else:
                response = http.query(dl_path, text=True)
                metadata = response.get('text', {})
            cache_path = '{0}/{1}.p'.format(
                self.opts['spm_cache_dir'],
                repo
            )

            with salt.utils.fopen(cache_path, 'w') as cph:
                msgpack.dump(metadata, cph)

        repo_name = args[1] if len(args) > 1 else None
        self._traverse_repos(_update_metadata, repo_name)

    def _get_repo_metadata(self):
        '''
        Return cached repo metadata
        '''
        metadata = {}

        if not os.path.exists(self.opts['spm_cache_dir']):
            os.makedirs(self.opts['spm_cache_dir'])

        def _read_metadata(repo, repo_info):
            cache_path = '{0}/{1}.p'.format(
                self.opts['spm_cache_dir'],
                repo
            )

            if not os.path.exists(cache_path):
                raise SPMPackageError('SPM cache {0} not found'.format(cache_path))

            with salt.utils.fopen(cache_path, 'r') as cph:
                metadata[repo] = {
                    'info': repo_info,
                    'packages': msgpack.load(cph),
                }

        self._traverse_repos(_read_metadata)
        return metadata

    def _create_repo(self, args):
        '''
        Scan a directory and create an SPM-METADATA file which describes
        all of the SPM files in that directory.
        '''
        if len(args) < 2:
            raise SPMInvocationError('A path to a directory must be specified')

        if args[1] == '.':
            repo_path = os.environ['PWD']
        else:
            repo_path = args[1]

        repo_metadata = {}
        for (dirpath, dirnames, filenames) in os.walk(repo_path):
            for spm_file in filenames:
                if not spm_file.endswith('.spm'):
                    continue
                spm_path = '{0}/{1}'.format(repo_path, spm_file)
                if not tarfile.is_tarfile(spm_path):
                    continue
                comps = spm_file.split('-')
                spm_name = '-'.join(comps[:-2])
                spm_fh = tarfile.open(spm_path, 'r:bz2')
                formula_handle = spm_fh.extractfile('{0}/FORMULA'.format(spm_name))
                formula_conf = yaml.safe_load(formula_handle.read())
                repo_metadata[spm_name] = {
                    'info': formula_conf.copy(),
                }
                repo_metadata[spm_name]['filename'] = spm_file

        metadata_filename = '{0}/SPM-METADATA'.format(repo_path)
        with salt.utils.fopen(metadata_filename, 'w') as mfh:
            yaml.dump(repo_metadata, mfh, indent=4, canonical=False, default_flow_style=False)

        log.debug('Wrote {0}'.format(metadata_filename))

    def _install(self, args):
        '''
        Install a package from a repo
        '''
        if len(args) < 2:
            raise SPMInvocationError('A package must be specified')

        package = args[1]

        log.debug('Installing package {0}'.format(package))
        repo_metadata = self._get_repo_metadata()
        for repo in repo_metadata:
            repo_info = repo_metadata[repo]
            if package in repo_metadata[repo]['packages']:
                cache_path = '{0}/{1}'.format(
                    self.opts['spm_cache_dir'],
                    repo
                )
                dl_path = '{0}/{1}'.format(repo_info['info']['url'], repo_info['packages'][package]['filename'])
                out_file = '{0}/{1}'.format(cache_path, repo_info['packages'][package]['filename'])
                if not os.path.exists(cache_path):
                    os.makedirs(cache_path)

                if dl_path.startswith('file://'):
                    dl_path = dl_path.replace('file://', '')
                    shutil.copyfile(dl_path, out_file)
                else:
                    http.query(dl_path, text_out=out_file)

                self._local_install((None, out_file), package)
                return
        raise SPMPackageError('Cannot install package {0}, no source package'.format(package))

    def _remove(self, args):
        '''
        Remove a package
        '''
        if len(args) < 2:
            raise SPMInvocationError('A package must be specified')

        package = args[1]
        msg = 'Removing package {0}'.format(package)

        if not self.opts['assume_yes']:
            self.ui.confirm(msg)

        self.ui.status('... removing')

        if not self._pkgdb_fun('db_exists', self.opts['spm_db']):
            raise SPMDatabaseError('No database at {0}, cannot remove {1}'.format(self.opts['spm_db'], package))

        # Look at local repo index
        pkg_info = self._pkgdb_fun('info', package, self.db_conn)
        if pkg_info is None:
            raise SPMPackageError('package {0} not installed'.format(package))

        # Find files that have not changed and remove them
        files = self._pkgdb_fun('list_files', package, self.db_conn)
        dirs = []
        for filerow in files:
            if self._pkgfiles_fun('path_isdir', filerow[0]):
                dirs.append(filerow[0])
                continue
            file_hash = hashlib.sha1()
            digest = self._pkgfiles_fun('hash_file', filerow[0], file_hash, self.files_conn)
            if filerow[1] == digest:
                log.trace('Removing file {0}'.format(filerow[0]))
                self._pkgfiles_fun('remove_file', filerow[0], self.files_conn)
            else:
                log.trace('Not removing file {0}'.format(filerow[0]))
            self._pkgdb_fun('unregister_file', filerow[0], package, self.db_conn)

        # Clean up directories
        for dir_ in sorted(dirs, reverse=True):
            self._pkgdb_fun('unregister_file', dir_, package, self.db_conn)
            try:
                log.trace('Removing directory {0}'.format(dir_))
                os.rmdir(dir_)
            except OSError:
                # Leave directories in place that still have files in them
                log.trace('Cannot remove directory {0}, probably not empty'.format(dir_))

        self._pkgdb_fun('unregister_pkg', package, self.db_conn)

    def _local_info(self, args):
        '''
        List info for a package file
        '''
        if len(args) < 2:
            raise SPMInvocationError('A package filename must be specified')

        pkg_file = args[1]

        if not os.path.exists(pkg_file):
            raise SPMInvocationError('Package file {0} not found'.format(pkg_file))

        comps = pkg_file.split('-')
        comps = '-'.join(comps[:-2]).split('/')
        name = comps[-1]

        formula_tar = tarfile.open(pkg_file, 'r:bz2')
        formula_ref = formula_tar.extractfile('{0}/FORMULA'.format(name))
        formula_def = yaml.safe_load(formula_ref)

        self.ui.status(self._get_info(formula_def))

    def _info(self, args):
        '''
        List info for a package
        '''
        if len(args) < 2:
            raise SPMInvocationError('A package must be specified')

        package = args[1]

        pkg_info = self._pkgdb_fun('info', package, self.db_conn)
        if pkg_info is None:
            raise SPMPackageError('package {0} not installed'.format(package))
        self.ui.status(self._get_info(pkg_info))

    def _get_info(self, formula_def):
        '''
        Get package info
        '''
        fields = (
            'name',
            'os',
            'os_family',
            'release',
            'version',
            'dependencies',
            'os_dependencies',
            'os_family_dependencies',
            'summary',
            'description',
        )
        for item in fields:
            if item not in formula_def:
                formula_def[item] = 'None'

        if 'installed' not in formula_def:
            formula_def['installed'] = 'Not installed'

        return ('Name: {name}\n'
                'Version: {version}\n'
                'Release: {release}\n'
                'Install Date: {installed}\n'
                'Supported OSes: {os}\n'
                'Supported OS families: {os_family}\n'
                'Dependencies: {dependencies}\n'
                'OS Dependencies: {os_dependencies}\n'
                'OS Family Dependencies: {os_family_dependencies}\n'
                'Summary: {summary}\n'
                'Description:\n'
                '{description}').format(**formula_def)

    def _local_list_files(self, args):
        '''
        List files for a package file
        '''
        if len(args) < 2:
            raise SPMInvocationError('A package filename must be specified')

        pkg_file = args[1]
        if not os.path.exists(pkg_file):
            raise SPMPackageError('Package file {0} not found'.format(pkg_file))
        formula_tar = tarfile.open(pkg_file, 'r:bz2')
        pkg_files = formula_tar.getmembers()

        for member in pkg_files:
            self.ui.status(member.name)

    def _list_files(self, args):
        '''
        List files for an installed package
        '''
        if len(args) < 2:
            raise SPMInvocationError('A package name must be specified')

        package = args[1]

        files = self._pkgdb_fun('list_files', package, self.db_conn)
        if files is None:
            raise SPMPackageError('package {0} not installed'.format(package))
        else:
            for file_ in files:
                self.ui.status(file_[0])

    def _build(self, args):
        '''
        Build a package
        '''
        if len(args) < 2:
            raise SPMInvocationError('A path to a formula must be specified')

        self.abspath = args[1].rstrip('/')
        comps = self.abspath.split('/')
        self.relpath = comps[-1]

        formula_path = '{0}/FORMULA'.format(self.abspath)
        if not os.path.exists(formula_path):
            raise SPMPackageError('Formula file {0} not found'.format(formula_path))
        with salt.utils.fopen(formula_path) as fp_:
            formula_conf = yaml.safe_load(fp_)

        for field in ('name', 'version', 'release', 'summary', 'description'):
            if field not in formula_conf:
                raise SPMPackageError('Invalid package: a {0} must be defined'.format(field))

        out_path = '{0}/{1}-{2}-{3}.spm'.format(
            self.opts['spm_build_dir'],
            formula_conf['name'],
            formula_conf['version'],
            formula_conf['release'],
        )

        if not os.path.exists(self.opts['spm_build_dir']):
            os.mkdir(self.opts['spm_build_dir'])

        self.formula_conf = formula_conf

        formula_tar = tarfile.open(out_path, 'w:bz2')

        # Add FORMULA first, to speed up create_repo on large packages
        formula_tar.add(formula_path, formula_conf['name'], filter=self._exclude)

        try:
            formula_tar.add(self.abspath, formula_conf['name'], filter=self._exclude)
        except TypeError:
            formula_tar.add(self.abspath, formula_conf['name'], exclude=self._exclude)
        formula_tar.close()

        self.ui.status('Built package {0}'.format(out_path))

    def _exclude(self, member):
        '''
        Exclude based on opts
        '''
        if isinstance(member, string_types):
            return None

        for item in self.opts['spm_build_exclude']:
            if member.name.startswith('{0}/{1}'.format(self.formula_conf['name'], item)):
                return None
            elif member.name.startswith('{0}/{1}'.format(self.abspath, item)):
                return None
        return member


class SPMUserInterface(object):
    '''
    Handle user interaction with an SPMClient object
    '''
    def status(self, msg):
        '''
        Report an SPMClient status message
        '''
        raise NotImplementedError()

    def error(self, msg):
        '''
        Report an SPM error message
        '''
        raise NotImplementedError()

    def confirm(self, action):
        '''
        Get confirmation from the user before performing an SPMClient action.
        Return if the action is confirmed, or raise SPMOperationCanceled(<msg>)
        if canceled.
        '''
        raise NotImplementedError()


class SPMCmdlineInterface(SPMUserInterface):
    '''
    Command-line interface to SPMClient
    '''
    def status(self, msg):
        print(msg)

    def error(self, msg):
        print(msg, file=sys.stderr)

    def confirm(self, action):
        print(action)
        res = input('Proceed? [N/y] ')
        if not res.lower().startswith('y'):
            raise SPMOperationCanceled('canceled')<|MERGE_RESOLUTION|>--- conflicted
+++ resolved
@@ -170,11 +170,7 @@
                 'Package {0} already installed, not installing again'.format(formula_def['name'])
             )
 
-<<<<<<< HEAD
         if 'dependencies' in formula_def or 'optional' in formula_def or 'recommended' in formula_def:
-=======
-        if 'dependencies' in formula_def:
->>>>>>> b919f55f
             self.repo_metadata = self._get_repo_metadata()
             self.avail_pkgs = {}
             for repo in self.repo_metadata:
@@ -183,18 +179,13 @@
                 for pkg in self.repo_metadata[repo]['packages']:
                     self.avail_pkgs[pkg] = repo
 
-<<<<<<< HEAD
             needs, unavail, optional, recommended = self._resolve_deps(formula_def)
-=======
-            needs, unavail = self._resolve_deps(formula_def)
->>>>>>> b919f55f
 
             if len(unavail) > 0:
                 raise SPMPackageError(
                     'Cannot install {0}, the following dependencies are needed:\n\n{1}'.format(
                         formula_def['name'], '\n'.join(unavail))
                 )
-<<<<<<< HEAD
 
             if optional:
                 self.ui.status('The following dependencies are optional:')
@@ -213,8 +204,6 @@
                         self.ui.status('{0} [Installed]').format(dep_pkg)
                     else:
                         self.ui.status(dep_pkg)
-=======
->>>>>>> b919f55f
 
         if pkg_name is None:
             msg = 'Installing package from file {0}'.format(pkg_file)
@@ -299,12 +288,9 @@
             else:
                 cant_has.append(dep)
 
-<<<<<<< HEAD
         optional = formula_def.get('optional', '').split(',')
         recommended = formula_def.get('recommended', '').split(',')
 
-=======
->>>>>>> b919f55f
         inspected = []
         to_inspect = can_has.copy()
         while len(to_inspect) > 0:
@@ -320,7 +306,6 @@
             repo_packages = repo_contents.get('packages', {})
             dep_formula = repo_packages.get(dep, {}).get('info', {})
 
-<<<<<<< HEAD
             also_can, also_cant, opt_dep, rec_dep = self._resolve_deps(dep_formula)
             can_has.update(also_can)
             cant_has = sorted(set(cant_has + also_cant))
@@ -328,13 +313,6 @@
             recommended = sorted(set(recommended + rec_dep))
 
         return can_has, cant_has, optional, recommended
-=======
-            also_can, also_cant = self._resolve_deps(dep_formula)
-            can_has.update(also_can)
-            cant_has = sorted(set(cant_has + also_cant))
-
-        return can_has, cant_has
->>>>>>> b919f55f
 
     def _traverse_repos(self, callback, repo_name=None):
         '''
